from collections import OrderedDict
from lib.util import unix_time
from people.models import Profile

from matching.models import StudentQuestionType as QuestionType


MISSING_IMAGE = '/static/missing.png'
MISSING_MAP = '/static/nymble_2048.png'
MISSING_PERSON = '/static/images/no-image.png'


def tags_mappings(items):
    tags = [i.name for i in items]
    return [
        ('diversity', 'Diversity' in tags),
        ('sustainability', 'Sustainability' in tags),
        ('startup', 'Startup' in tags),
    ]


def absolute_url(request, path):
    protocol = 'https://' if request.is_secure() else 'http://'
    url = request.META['HTTP_HOST']
    return '{}{}{}'.format(protocol, url, path)


def image_url_or_missing(request, image, missing=MISSING_IMAGE):
    if image:
        return absolute_url(request, image.url)
    else:
        return absolute_url(request, missing)


def obj_name(obj):
    if not obj:
        return {}
    return OrderedDict([
        ('id', obj.pk),
        ('name', obj.name)
    ])


def names(objects):
    return [obj_name(obj) for obj in objects.all()]


def exhibitor(request, exhibitor, company):
  #All nestled objects needs id in order to work in Android
    hosts = [OrderedDict([
      ('id', host.pk),
      ('name', host.first_name + host.last_name),
      ('email', host.email),
    ]) for host in exhibitor.hosts.all()]
    try:
        location = exhibitor.location.name
    except AttributeError:
        location = None
    return OrderedDict([
                           ('id', exhibitor.pk),
                           ('fair', exhibitor.fair.name),
                           ('company', company.name),
                           ('company_website', company.website),
                           ('phone_number', company.phone_number),
                           ('address_street', company.address_street),
                           ('address_zip_code', company.address_zip_code),
                           ('address_country', company.address_country),
                           ('address_city', company.address_city),
                           ('address_other_information', company.additional_address_information),
                           ('organisation_type', company.organisation_type),
                           ('exhibitor_location', location),
                           ('booth_number', exhibitor.booth_number),
                           ('about', exhibitor.about_text),
                           ('facts', exhibitor.facts_text),
                           ('hosts', hosts),
                           ('logo_url', image_url_or_missing(request, exhibitor.logo)),
                           ('map_location_url', image_url_or_missing(request, exhibitor.location_at_fair)),
                       ])


def event(request, event):
    tags = tags_mappings(event.tags.all())
    signup_link = event.external_signup_url if event.external_signup_url else absolute_url(request, '/fairs/2017/events/' + str(
        event.pk) + '/signup')
    return OrderedDict([
                           ('id', event.pk),
                           ('name', event.name),
                           ('image_url', image_url_or_missing(request, event.image_original)),
                           ('location', event.location),
                           ('description_short', event.description_short),
                           ('description', event.description),
                           ('signup_link', signup_link),
                           ('event_start', unix_time(event.event_start)),
                           ('event_end', unix_time(event.event_end)),
                           ('registration_required', event.registration_required),
                           ('registration_start', unix_time(event.registration_start)),
                           ('registration_end', unix_time(event.registration_end)),
                           ('registration_last_day_cancel',
                            unix_time(event.registration_last_day_cancel)),
                       ] + tags)


def newsarticle(request, newsarticle):
    return OrderedDict([
        ('id', newsarticle.pk),
        ('title', newsarticle.title),
        ('date_published', unix_time(newsarticle.publication_date)),
        ('html_article_text', newsarticle.html_article_text),
        ('image', image_url_or_missing(request, newsarticle.image)),
    ])


def partner(request, partner):
    return OrderedDict([
        ('id', partner.pk),
        ('name', partner.name),
        ('logo_url', absolute_url(request, partner.logo.url)),
        ('link_url', partner.url),
        ('is_main_partner', partner.main_partner)
    ])


def person(request, person, role):
  #Check that there are a profile for the user
    try:
      profile = person.profile
      try: 
        programme = profile.programme.name
      except AttributeError:
        programme = None
      return OrderedDict([
        ('id', profile.user.pk),
        ('name', profile.user.get_full_name()),
        ('picture', image_url_or_missing(request, profile.picture_original, MISSING_PERSON)),
        ('linkedin_url', profile.linkedin_url),
        ('programme', programme),
        ('role', role)
      ])
    except Profile.DoesNotExist: #There are no profile for this user
      return OrderedDict([
          ('id', person.pk),
          ('name', person.get_full_name()),
          ('role', role)
      ])



def organization_group(request, group):
    people = [person(request, p, group.name) for p in group.user_set.all()]
    return OrderedDict([
        ('id', group.pk),
        ('role', group.name),
        ('people', people)
    ])


def banquet_placement(request, attendence):
    try:
      table = attendence.table.name
    except AttributeError:
      table = None
    return OrderedDict([
        ('id', attendence.pk),
        ('first_name', attendence.first_name),
        ('last_name', attendence.last_name),
        ('linkedin_url', attendence.linkedin_url or ""),
        ('table', table or ""),
        ('seat', attendence.seat_number or ""),
        ('job_title', attendence.job_title)
    ])


def serialize_slider(question):
    '''
    Serialize a SLIDER question.
    '''
    question = question.studentquestionslider
    return OrderedDict([
        ('id', question.pk),
        ('type', question.question_type),
        ('question', question.question),
        ('min', question.min_value),
        ('max', question.max_value),
        ('logarithmic', question.logarithmic),
        ('units', question.units)
    ])


def serialize_grading(question):
    '''
    Serialize a GRADING question.
    '''
    question = question.studentquestiongrading
    return OrderedDict([
        ('id', question.pk),
        ('type', question.question_type),
        ('question', question.question),
        ('count', question.grading_size)
    ])


# A dictionary of serializer functions, that avoids a huge (eventually) switch-block
QUESTION_SERIALIZERS = {
    QuestionType.SLIDER.value : serialize_slider,
    QuestionType.GRADING.value : serialize_grading
}

def question(question):
    '''
    Serialize a StudentQuestionBase child question.
    '''
    # theoretically we could have a common process for every question (the question itself and its type)
    # but that adds unncecessary complexity to the code, without optimizing or simplifying it
    if question.question_type in QUESTION_SERIALIZERS:
        return QUESTION_SERIALIZERS[question.question_type](question)
    else:
        raise NotImplementedError('Couldn\'t serialize ' + question.question_type + ' type!')
    return []   # could not serialize a type


def work_area(area):
    '''
    Serialize a work field area
    '''
    return OrderedDict([
<<<<<<< HEAD
        ('title', main_area.work_area),
        ('fields', related_areas)
    ])



def matching_result(matching):
    '''
    Serialize a matching for a student_profile
    '''
    return OrderedDict([
        ('exhibitor', matching.exhibitor.pk),
        ('percent', matching.score),
        ('reasons', ['','','']) #This is just empty strings for now. Might change if we get any reasons from the matching algortithm. 
      ])
=======
        ('id', area.pk),
        ('field', area.work_field),
        ('area', area.work_area.work_area)
    ])
>>>>>>> f49e865c
<|MERGE_RESOLUTION|>--- conflicted
+++ resolved
@@ -223,9 +223,9 @@
     Serialize a work field area
     '''
     return OrderedDict([
-<<<<<<< HEAD
-        ('title', main_area.work_area),
-        ('fields', related_areas)
+        ('id', area.pk),
+        ('field', area.work_field),
+        ('area', area.work_area.work_area)
     ])
 
 
@@ -238,10 +238,4 @@
         ('exhibitor', matching.exhibitor.pk),
         ('percent', matching.score),
         ('reasons', ['','','']) #This is just empty strings for now. Might change if we get any reasons from the matching algortithm. 
-      ])
-=======
-        ('id', area.pk),
-        ('field', area.work_field),
-        ('area', area.work_area.work_area)
-    ])
->>>>>>> f49e865c
+      ])