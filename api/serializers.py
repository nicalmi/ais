--- conflicted
+++ resolved
@@ -124,7 +124,6 @@
     ])
 
 
-<<<<<<< HEAD
 def person(request, person, role):
   #Check that there are a profile for the user
     try:
@@ -143,14 +142,7 @@
           ('name', person.get_full_name()),
           ('role', role)
       ])
-=======
-def person(request, person):
-    return OrderedDict([
-        ('id', person.pk),
-        ('name', person.get_full_name()),
-        ('picture', image_url_or_missing(request, person.profile.picture_original, MISSING_PERSON)),
-    ])
->>>>>>> 5fe67b73
+
 
 
 def organization_group(request, group):
