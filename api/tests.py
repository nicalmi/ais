--- conflicted
+++ resolved
@@ -10,20 +10,10 @@
 from events.models import Event
 from exhibitors.models import Exhibitor, CatalogInfo
 from fair.models import Fair
-<<<<<<< HEAD
 from student_profiles.models import StudentProfile
-from banquet.models import BanquetteAttendant
-
 from people.models import Profile, Programme
-from banquet.models import BanquetteAttendant
-
-
-=======
 from matching.models import StudentQuestionType, StudentQuestionSlider, WorkField, WorkFieldArea, Survey
-from people.models import Profile, Programme
->>>>>>> 1eb63cd5
 from recruitment.models import RecruitmentPeriod, Role
-from student_profiles.models import StudentProfile
 
 from . import views
 
