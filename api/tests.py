--- conflicted
+++ resolved
@@ -141,10 +141,7 @@
         self.url_prefix = '/api/student_profile'
         StudentProfile.objects.get_or_create(pk=1, nickname='Pre_post')
         StudentProfile.objects.get_or_create(pk=2, nickname='Unmodified')
-<<<<<<< HEAD
         StudentProfile.objects.get_or_create(pk=32, nickname='Full', linkedin_profile='linkedin', facebook_profile='facebook', phone_number='911')
-=======
->>>>>>> 2b8491cf
 
 
     # Test that this api works without a login
@@ -152,13 +149,8 @@
         client = Client()
 
         response = client.get(self.url_prefix + '?student_id=1')
-<<<<<<< HEAD
         self.check_response(response, 'Pre_post')
         
-=======
-        self.check_student_profile_response(response, 'Pre_post')
-
->>>>>>> 2b8491cf
         response = client.put(self.url_prefix + '?student_id=1',
             data = json.dumps({'nickname' : 'Postman'}))
         self.assertEqual(response.status_code, HTTP_status_code_OK)
@@ -186,7 +178,6 @@
         self.assertEqual(StudentProfile.objects.get(pk=2).nickname, 'Unmodified')
         self.assertEqual(StudentProfile.objects.get(pk=3).nickname, 'Mojo')
 
-<<<<<<< HEAD
         request = self.factory.put(self.url_prefix + '?student_id=12',
             data=json.dumps({
                 'nickname' : 'Request',
@@ -207,19 +198,13 @@
 
         self.assertFalse(StudentProfile.objects.filter(pk=49).first())
 
-=======
->>>>>>> 2b8491cf
 
     # Test the GET protocol
     def test_get(self):
         request = self.factory.get(self.url_prefix + '?student_id=1')
         response = views.student_profile(request)
 
-<<<<<<< HEAD
         self.check_response(response, 'Pre_post')
-=======
-        self.check_student_profile_response(response, 'Pre_post')
->>>>>>> 2b8491cf
 
         request = self.factory.get(self.url_prefix + '?student_id=0')
         try:
