--- conflicted
+++ resolved
@@ -1,11 +1,8 @@
 from django.test import TestCase, RequestFactory, Client
 from django.contrib.auth.models import User
 from django.utils import timezone
-<<<<<<< HEAD
-=======
 from django.http.response import Http404
 import datetime
->>>>>>> 1f6c84b6
 
 import json, datetime
 
