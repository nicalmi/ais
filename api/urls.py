from django.conf.urls import url
from . import views

urlpatterns = [
    url(r'^$', views.root),
    url(r'^exhibitors/', views.exhibitors),
    url(r'^events/', views.events),
    url(r'^news/', views.news),
    url(r'^partners/', views.partners),
    url(r'^organization/', views.organization),
    url(r'^status/$', views.status),
    url(r'^banquet_placement/$', views.banquet_placement),
<<<<<<< HEAD
    url(r'^student_profiles$', views.student_profiles),
=======
    url(r'^recruitment/$', views.recruitment),
>>>>>>> 09230423
]<|MERGE_RESOLUTION|>--- conflicted
+++ resolved
@@ -10,9 +10,6 @@
     url(r'^organization/', views.organization),
     url(r'^status/$', views.status),
     url(r'^banquet_placement/$', views.banquet_placement),
-<<<<<<< HEAD
     url(r'^student_profiles$', views.student_profiles),
-=======
     url(r'^recruitment/$', views.recruitment),
->>>>>>> 09230423
 ]