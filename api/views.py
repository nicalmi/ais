--- conflicted
+++ resolved
@@ -14,14 +14,10 @@
 from fair.models import Partner, Fair
 from django.utils import timezone
 from news.models import NewsArticle
-<<<<<<< HEAD
 from banquet.models import BanquetteAttendant
 from fair.models import Fair
-=======
-from exhibitors.models import BanquetteAttendant
 from recruitment.models import RecruitmentPeriod, RecruitmentApplication, Role 
 
->>>>>>> a0ef3706
 
 def root(request):
     return JsonResponse({'message': 'Welcome to the Armada API!'})
