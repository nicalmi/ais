from collections import OrderedDict
from datetime import datetime
import platform
import subprocess

from django.contrib.auth.models import Group
from django.http import JsonResponse
from django.views.decorators.cache import cache_page
from django.utils import timezone

from banquet.models import BanquetteAttendant
import api.serializers as serializers
from events.models import Event
from exhibitors.models import Exhibitor, CatalogInfo
from fair.models import Partner, Fair
<<<<<<< HEAD
from django.utils import timezone
from news.models import NewsArticle
from banquet.models import BanquetteAttendant
from fair.models import Fair
from recruitment.models import RecruitmentPeriod, RecruitmentApplication, Role 

=======
from news.models import NewsArticle
from recruitment.models import RecruitmentPeriod, RecruitmentApplication, Role 
from django.shortcuts import get_object_or_404
>>>>>>> 299e2852

def root(request):
    return JsonResponse({'message': 'Welcome to the Armada API!'})


@cache_page(60 * 5)
def exhibitors(request):
    '''
    Returns the existing cataloginfo for exhibitors in current fair. 
    Does not return anything for those exhibitors that are without catalog info.
    '''
    fair = Fair.objects.get(current=True)
    cataloginfos = CatalogInfo.objects.filter(exhibitor__in = Exhibitor.objects.filter(fair=fair)).prefetch_related(
        'programs',
        'main_work_field',
        'work_fields',
        'job_types',
        'continents',
        'values',
    )
    data = [serializers.exhibitor(request, cataloginfo)
            for cataloginfo in cataloginfos]
    data.sort(key=lambda x: x['name'].lower())
    return JsonResponse(data, safe=False)

@cache_page(60 * 5)
def events(request):
    '''
    Returns all events for this years fair
    '''
    fair = Fair.objects.get(current=True)
    events = Event.objects.filter(published=True, fair=fair)
    data = [serializers.event(request, event) for event in events]
    return JsonResponse(data, safe=False)



@cache_page(60 * 5)
def news(request):
    '''
    Returns all news
    '''
    news = NewsArticle.public_articles.all()
    data = [serializers.newsarticle(request, article) for article in news]
    return JsonResponse(data, safe=False)

@cache_page(60 * 5)
def partners(request):
    '''
    Returns all partners for current fair
    '''
    fair = Fair.objects.get(current=True)
    partners = Partner.objects.filter(
        fair=fair
    ).order_by('-main_partner')
    data = [serializers.partner(request, partner) for partner in partners]
    return JsonResponse(data, safe=False)

@cache_page(60 * 5)
def organization(request):
    '''
    Returns all roles for current fair
    '''    
    all_groups = Group.objects \
        .prefetch_related('user_set__profile') \
        .order_by('name')

    # We only want groups that belong to roles that have been recruited during the current fair
    fair = Fair.objects.get(current=True)
    recruitment_period_roles = [period.recruitable_roles.all() for period in fair.recruitmentperiod_set.all()]
    role_groups = [role.group for roles in recruitment_period_roles for role in roles]
    groups = [group for group in all_groups if group in role_groups]

    data = [serializers.organization_group(request, group) for group in groups]
    return JsonResponse(data, safe=False)


def status(request):
    hostname = platform.node()
    python_version = platform.python_version()
    git_hash = subprocess.check_output('cd ~/git && git rev-parse HEAD', shell=True).decode("utf-8").strip()
    data = OrderedDict([
        ('status', "OK"),
        ('time', datetime.now().strftime("%Y-%m-%d %H:%M:%S")),
        ('hostname', hostname),
        ('commit', git_hash),
        ('python_version', python_version),
    ])
    return JsonResponse(data, safe=False)

@cache_page(60 * 5)
def banquet_placement(request):
    '''
    Returns all banquet attendance. 
    The field hob_title depends on weather a attendant is a user or exhibitor.
    '''
    # Tables and seats are mocked with this index, remove when implemented
    index = 0
    banquet_attendees = BanquetteAttendant.objects.all()

    recruitment_applications = RecruitmentApplication.objects.filter(status='accepted')
    data = []
    for attendence in banquet_attendees:
        if attendence.user:
            recruitment_application = recruitment_applications.filter(user=attendence.user).first()
            if recruitment_application:
                attendence.job_title = 'Armada: ' + recruitment_application.delegated_role.name
            #if not attendence.linkedin_url & attendence.user.profile.linkedin_url:
            #    attendence.linkedin_url = attendence.user.profile.linkedin_url
        if attendence.exhibitor:
            job_title = attendence.job_title
            attendence.job_title = attendence.exhibitor.company.name
            if job_title:
                attendence.job_title += ': ' + job_title


        data.append(serializers.banquet_placement(request, attendence, index))
        index += 1
    return JsonResponse(data, safe=False)



def recruitment(request):
    '''
    ais.armada.nu/api/recruitment
    Returns all open recruitments and information about availeble roles for each recruitment.
    If there areno open recrutiment it returns an empty list.  
    '''
    fair = Fair.objects.get(current=True)
    recruitments = RecruitmentPeriod.objects.filter(fair=fair)
    recruitments = list(filter(lambda rec: (rec.start_date < timezone.now()) & (rec.end_date > timezone.now()), recruitments)) #Make sure only current recruitments are shown
    data = []
    for recruitment in recruitments:
        roles_info = []
        roles = recruitment.recruitable_roles.all()
        #Adds all roles available for this recruitment
        for role in roles:
            roles_info.append(OrderedDict([
                ('name', role.name),
                ('parent', role.parent_role.name),
                ('description', role.description),
                ]))
        data.append(OrderedDict([
            ('name', recruitment.name),
            ('start date', recruitment.start_date),
            ('end date', recruitment.end_date),
            ('roles', roles_info),
            ]))

    return JsonResponse(data, safe=False)





<|MERGE_RESOLUTION|>--- conflicted
+++ resolved
@@ -13,18 +13,11 @@
 from events.models import Event
 from exhibitors.models import Exhibitor, CatalogInfo
 from fair.models import Partner, Fair
-<<<<<<< HEAD
 from django.utils import timezone
-from news.models import NewsArticle
 from banquet.models import BanquetteAttendant
-from fair.models import Fair
-from recruitment.models import RecruitmentPeriod, RecruitmentApplication, Role 
-
-=======
 from news.models import NewsArticle
 from recruitment.models import RecruitmentPeriod, RecruitmentApplication, Role 
 from django.shortcuts import get_object_or_404
->>>>>>> 299e2852
 
 def root(request):
     return JsonResponse({'message': 'Welcome to the Armada API!'})
