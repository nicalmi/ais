--- conflicted
+++ resolved
@@ -6,11 +6,8 @@
 from django.contrib.auth.models import Group
 from django.http import JsonResponse
 from django.views.decorators.cache import cache_page
-<<<<<<< HEAD
 from django.shortcuts import get_object_or_404
-=======
 from django.utils import timezone
->>>>>>> 09230423
 
 from banquet.models import BanquetteAttendant
 import api.serializers as serializers
@@ -20,17 +17,9 @@
 from django.utils import timezone
 from banquet.models import BanquetteAttendant
 from news.models import NewsArticle
-<<<<<<< HEAD
-from exhibitors.models import BanquetteAttendant
-from fair.models import Fair
 from student_profiles.models import StudentProfile
-
-CURRENT_FAIR = 'Armada 2016'
-
-=======
 from recruitment.models import RecruitmentPeriod, RecruitmentApplication, Role 
 from django.shortcuts import get_object_or_404
->>>>>>> 09230423
 
 def root(request):
     return JsonResponse({'message': 'Welcome to the Armada API!'})
@@ -153,7 +142,6 @@
     return JsonResponse(data, safe=False)
 
 
-<<<<<<< HEAD
 def student_profiles(request):
     '''
     GET student profiles nickname by their id.
@@ -183,7 +171,7 @@
         data = []   # we were sent some request other than PUT or GET
 
     return JsonResponse(data, safe=False)
-=======
+
 
 def recruitment(request):
     '''
@@ -212,10 +200,4 @@
             ('roles', roles_info),
             ]))
 
-    return JsonResponse(data, safe=False)
-
-
-
-
-
->>>>>>> 09230423
+    return JsonResponse(data, safe=False)