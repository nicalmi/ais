--- conflicted
+++ resolved
@@ -109,10 +109,7 @@
 @cache_page(60 * 5)
 def banquet_placement(request):
     '''
-<<<<<<< HEAD
-=======
     Returns all banquet attendance for current fair.
->>>>>>> 917103ad
     The field job_title depends on weather a attendant is a user or exhibitor.
     '''
 
