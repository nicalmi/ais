--- conflicted
+++ resolved
@@ -6,28 +6,16 @@
 from django.contrib.auth.models import Group
 from django.http import JsonResponse
 from django.views.decorators.cache import cache_page
-<<<<<<< HEAD
 from django.utils import timezone
 
 import api.serializers as serializers
 from events.models import Event
-from exhibitors.models import Exhibitor
+from exhibitors.models import Exhibitor, CatalogInfo
 from fair.models import Partner, Fair
 from news.models import NewsArticle
 from exhibitors.models import BanquetteAttendant
 from recruitment.models import RecruitmentPeriod, RecruitmentApplication, Role 
-
-=======
 from django.shortcuts import get_object_or_404
-
-import api.serializers as serializers
-from events.models import Event     
-from exhibitors.models import Exhibitor, CatalogInfo
-from fair.models import Partner
-from news.models import NewsArticle
-from banquet.models import BanquetteAttendant
-from fair.models import Fair
->>>>>>> 62908d05
 
 def root(request):
     return JsonResponse({'message': 'Welcome to the Armada API!'})
