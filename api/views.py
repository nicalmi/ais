from collections import OrderedDict
from datetime import datetime

import platform, subprocess, json

from django.contrib.auth.models import Group
from django.http import JsonResponse
from django.views.decorators.cache import cache_page
from django.shortcuts import get_object_or_404
from django.utils import timezone

from banquet.models import BanquetteAttendant
import api.serializers as serializers
from events.models import Event
from exhibitors.models import Exhibitor, CatalogInfo
from fair.models import Partner, Fair
from django.utils import timezone
from banquet.models import BanquetteAttendant
from news.models import NewsArticle
from student_profiles.models import StudentProfile
from recruitment.models import RecruitmentPeriod, RecruitmentApplication, Role 
from django.shortcuts import get_object_or_404

def root(request):
    return JsonResponse({'message': 'Welcome to the Armada API!'})


@cache_page(60 * 5)
def exhibitors(request):
    '''
    Returns the existing cataloginfo for exhibitors in current fair. 
    Does not return anything for those exhibitors that are without catalog info.
    '''
    fair = Fair.objects.get(current=True)
    exhibitors = Exhibitor.objects.filter(fair=fair)

    data = [serializers.exhibitor(request, exhibitor, exhibitor.company)
            for exhibitor in exhibitors]
    #data.sort(key=lambda x: x['company_name'].lower())
    return JsonResponse(data, safe=False)

@cache_page(60 * 5)
def events(request):
    '''
    Returns all events for this years fair
    '''
    fair = Fair.objects.get(current=True)
    events = Event.objects.filter(published=True, fair=fair)
    data = [serializers.event(request, event) for event in events]
    return JsonResponse(data, safe=False)



@cache_page(60 * 5)
def news(request):
    '''
    Returns all news
    '''
    news = NewsArticle.public_articles.all()
    data = [serializers.newsarticle(request, article) for article in news]
    return JsonResponse(data, safe=False)

@cache_page(60 * 5)
def partners(request):
    '''
    Returns all partners for current fair
    '''
    fair = Fair.objects.get(current=True)
    partners = Partner.objects.filter(
        fair=fair
    ).order_by('-main_partner')
    data = [serializers.partner(request, partner) for partner in partners]
    return JsonResponse(data, safe=False)

@cache_page(60 * 5)
def organization(request):
    '''
    Returns all roles for current fair
    '''    
    all_groups = Group.objects \
        .prefetch_related('user_set__profile') \
        .order_by('name')

    # We only want groups that belong to roles that have been recruited during the current fair
    fair = Fair.objects.get(current=True)
    recruitment_period_roles = [period.recruitable_roles.all() for period in fair.recruitmentperiod_set.all()]
    role_groups = [role.group for roles in recruitment_period_roles for role in roles]
    groups = [group for group in all_groups if group in role_groups]

    data = [serializers.organization_group(request, group) for group in groups]
    return JsonResponse(data, safe=False)


def status(request):
    hostname = platform.node()
    python_version = platform.python_version()
    git_hash = subprocess.check_output('cd ~/git && git rev-parse HEAD', shell=True).decode("utf-8").strip()
    data = OrderedDict([
        ('status', "OK"),
        ('time', datetime.now().strftime("%Y-%m-%d %H:%M:%S")),
        ('hostname', hostname),
        ('commit', git_hash),
        ('python_version', python_version),
    ])
    return JsonResponse(data, safe=False)

@cache_page(60 * 5)
def banquet_placement(request):
    '''
<<<<<<< HEAD
    Returns all banquet attendance for current fair. 
=======
    Returns all banquet attendance. 
>>>>>>> 5fe67b73
    The field job_title depends on weather a attendant is a user or exhibitor.
    '''

    fair = get_object_or_404(Fair, current = True)

    banquet_attendees = BanquetteAttendant.objects.filter(fair=fair)

    recruitment_applications = RecruitmentApplication.objects.filter(status='accepted')
    data = []
    for attendence in banquet_attendees:
        if attendence.user:
            recruitment_application = recruitment_applications.filter(user=attendence.user).first()
            if recruitment_application:
                attendence.job_title = 'Armada: ' + recruitment_application.delegated_role.name
            try:
                if not attendence.linkedin_url & attendence.user.profile.linkedin_url:
                    attendence.linkedin_url = attendence.user.profile.linkedin_url
            except:
                pass
        if attendence.exhibitor:
            job_title = attendence.job_title
            attendence.job_title = attendence.exhibitor.company.name
            if job_title:
                attendence.job_title += ': ' + job_title

<<<<<<< HEAD


=======
>>>>>>> 5fe67b73
        data.append(serializers.banquet_placement(request, attendence))
    return JsonResponse(data, safe=False)


def student_profile(request):
    '''
    GET student profiles nickname by their id.
    Url: /student_profiles?student_id=STUDENTPROFILEID
    or
    PUT student profile nickname by the id
    URL: /api/student_profiles?student_id=STUDENT_PROFILE_ID
    DATA: json'{"nickname" : NICKNAME}'
    '''
    if request.method == 'GET':
        student_id = request.GET['student_id']
        student = get_object_or_404(StudentProfile, pk=student_id)
        data = OrderedDict([('nickname', student.nickname)])
    elif request.method == 'PUT':
        if request.body:
            student_id = request.GET['student_id']
            (student_profile, wasCreated) = StudentProfile.objects.get_or_create(pk=student_id)
            student_profile.nickname = json.loads(request.body.decode()).get('nickname')
            student_profile.save()
            data = OrderedDict([('nickname', student_profile.nickname)])
        else:
            data = []   # we were sent an empty PUT request
    else:
        data = []   # we were sent some request other than PUT or GET

    return JsonResponse(data, safe=False)


def recruitment(request):
    '''
    ais.armada.nu/api/recruitment
    Returns all open recruitments and information about availeble roles for each recruitment.
    If there areno open recrutiment it returns an empty list.  
    '''
    fair = Fair.objects.get(current=True)
    recruitments = RecruitmentPeriod.objects.filter(fair=fair)
    recruitments = list(filter(lambda rec: (rec.start_date < timezone.now()) & (rec.end_date > timezone.now()), recruitments)) #Make sure only current recruitments are shown
    data = []
    for recruitment in recruitments:
        roles_info = []
        roles = recruitment.recruitable_roles.all()
        #Adds all roles available for this recruitment
        for role in roles:
            roles_info.append(OrderedDict([
                ('name', role.name),
                ('parent', role.parent_role.name),
                ('description', role.description),
                ]))
        data.append(OrderedDict([
            ('name', recruitment.name),
            ('start_date', recruitment.start_date),
            ('end_date', recruitment.end_date),
            ('roles', roles_info),
            ]))

    return JsonResponse(data, safe=False)<|MERGE_RESOLUTION|>--- conflicted
+++ resolved
@@ -107,11 +107,8 @@
 @cache_page(60 * 5)
 def banquet_placement(request):
     '''
-<<<<<<< HEAD
+
     Returns all banquet attendance for current fair. 
-=======
-    Returns all banquet attendance. 
->>>>>>> 5fe67b73
     The field job_title depends on weather a attendant is a user or exhibitor.
     '''
 
@@ -137,11 +134,6 @@
             if job_title:
                 attendence.job_title += ': ' + job_title
 
-<<<<<<< HEAD
-
-
-=======
->>>>>>> 5fe67b73
         data.append(serializers.banquet_placement(request, attendence))
     return JsonResponse(data, safe=False)
 
