--- conflicted
+++ resolved
@@ -24,13 +24,8 @@
 def exhibitors(request, year, template_name='exhibitors/exhibitors.html'):
     if not request.user.has_perm('exhibitors.view_exhibitors'):
         return HttpResponseForbidden()
-
-<<<<<<< HEAD
-    fair = get_object_or_404(Fair, year=year)
-
-=======
     fair = get_object_or_404(Fair, year=year, current=True)
->>>>>>> 53d58992
+
     return render(request, template_name, {
         'exhibitors': Exhibitor.objects.prefetch_related('hosts').filter(fair=fair).order_by('company__name'),
         'fair': fair
