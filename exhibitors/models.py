from django.db import models
from lib.image import UploadToDirUUID, UploadToDir, update_image_field
from django.contrib.auth.models import User
from django.template.defaultfilters import slugify
from recruitment.models import RecruitmentApplication
from fair.models import Fair

class Location(models.Model):
    name = models.CharField(max_length=200)

    def __str__(self):
        return self.name


# A company (or organisation) participating in a fair
class Exhibitor(models.Model):
    company = models.ForeignKey('companies.Company')
    fair = models.ForeignKey('fair.Fair')
    hosts = models.ManyToManyField(User, blank=True)
    contact = models.ForeignKey('companies.Contact', null=True, blank=True)
    location = models.ForeignKey(Location, null=True, blank=True)
    booth_number = models.IntegerField(blank=True, null=True)
    fair_location = models.OneToOneField('locations.Location', blank=True, null=True)
    estimated_arrival_of_representatives = models.DateTimeField(null=True, blank=True)
    about_text = models.TextField(blank=True)
    facts_text = models.TextField(blank=True)
    accept_terms = models.BooleanField(default=False)

    statuses = [
        ('accepted', 'Accepted'),
        ('registered', 'Registered'),
        ('complete_registration', 'Completed Registration'),
        ('complete_registration_submit', 'CR - Submitted'),
        ('complete_registration_start', 'CR - In Progress'),
        ('complete_registration_terms', 'CR - Accepted Terms'),
        ('contacted_by_host', 'Contacted by host'),
        ('confirmed', 'Confirmed'),
        ('checked_in', 'Checked in'),
        ('checked_out', 'Checked out'),
    ]

    status = models.CharField(choices=statuses, null=True, blank=True, max_length=30)
    allergies = models.CharField(null=True, blank=True, max_length=500)

    stand_placement_requests = [
        ('mixed', 'Mixed with a diverse group of companies'),
        ('same_industry', 'In connection with companies in the same industry/field'),
    ]

    requests_for_stand_placement = models.CharField(choices=stand_placement_requests,max_length=200, blank=True, null=True)
    other_information_about_the_stand = models.CharField(max_length=500, blank=True)
    logo = models.ImageField(
        upload_to=UploadToDirUUID('exhibitors', 'logo_original'),
        blank=True,
    )

    exhibition_area_requests = [
        ('kth_library', 'KTH Library'),
        ('kth_entre', 'KTH Entré'),
        ('nymble', 'Nymble'),
    ]
    requests_for_exhibition_area = models.CharField(choices=exhibition_area_requests,max_length=200, blank=True, null=True)

    # Electrical Equipment
    heavy_duty_electric_equipment = models.CharField(max_length=500, blank=True)
    number_of_outlets_needed = models.IntegerField(default=0)
    total_power = models.CharField(max_length=500, blank=True)

    # Invoice
    invoice_reference = models.CharField(max_length=200, blank=True)
    invoice_purchase_order_number = models.CharField(max_length=200, blank=True)
    invoice_reference_phone_number = models.CharField(max_length=200, blank=True)
    invoice_organisation_name = models.CharField(max_length=200, blank=True)
    invoice_address = models.CharField(max_length=200, blank=True)
    invoice_address_po_box = models.CharField(max_length=200, blank=True)
    invoice_address_zip_code = models.CharField(max_length=100, blank=True)
    invoice_identification = models.CharField(max_length=200, blank=True)
    invoice_additional_information = models.CharField(max_length=500, blank=True)

    # Transport to fair
    transport_to_fair_types = [
        ('external_transport', 'Arranged with external delivery firm'),
        ('arkad_transport', 'Transport from Arkad in Lund'),
        ('self_transport_small', 'We bring our (only small) goods ourselves'),
        ('self_transport_large', 'We bring our (large) goods ourselves'),
    ]

    transport_to_fair_type = models.CharField(choices=transport_to_fair_types, null=True, blank=True, max_length=30)
    number_of_packages_to_fair = models.IntegerField(default=0)
    number_of_pallets_to_fair = models.IntegerField(default=0)
    estimated_arrival = models.DateTimeField(null=True, blank=True)

    # Transport from fair
    transport_from_fair_types = [
        ('third_party_builders_transport',
         'We use a third-party to build our stand who will transport our goods from the fair'),
        ('armada_transport', 'We use Armada Transport'),
        ('self_transport',
         'We only have small goods with us and our representatives will bring it with them when they leave the fair'),
    ]

    transport_from_fair_type = models.CharField(choices=transport_from_fair_types, null=True, blank=True,
                                                max_length=300)
    number_of_packages_from_fair = models.IntegerField(default=0)
    number_of_pallets_from_fair = models.IntegerField(default=0)

    transport_from_fair_address = models.CharField(max_length=200, blank=True)
    transport_from_fair_zip_code = models.CharField(max_length=100, blank=True)
    transport_from_fair_recipient_name = models.CharField(max_length=200, blank=True)
    transport_from_fair_recipient_phone_number = models.CharField(max_length=200, blank=True)

    # Marketing
    wants_information_about_events = models.BooleanField(default=False)
    wants_information_about_targeted_marketing = models.BooleanField(default=False)
    wants_information_about_osqledaren = models.BooleanField(default=False)
    manual_invoice = models.BooleanField(default=False)
    interested_in_armada_transport = models.BooleanField(default=False)

    # Goals of participation and offers
    goals = [
        ('employer_branding',
            'Employer Branding'),
        ('recruitment_employees',
            'Recruitment of employees'),
        ('recruitment_master_thesis',
            'Recruitment of Master Thesis'),
        ('recruitment_summer_workers',
            'Recruitment of Summer workers'),
    ]
    goals_of_participation = models.CharField(choices=goals, null=True, blank=True,
                                                max_length=300)

    offers = [
        ('trainee_program',
            'Trainee Program'),
        ('master_thesis',
            'Master thesis'),
        ('bachelor_thesis',
            'Bachelor Thesis'),
        ('summer_jobs',
            'Summer jobs'),
        ('part_time_jobs',
            'Part-time jobs'),
        ('international',
            'International opportunities'),
    ]
    offers_trainee_program = models.BooleanField(default=False)
    offers_master_thesis = models.BooleanField(default=False)
    offers_bachelor_thesis = models.BooleanField(default=False)
    offers_summer_jobs = models.BooleanField(default=False)
    offers_part_time_jobs = models.BooleanField(default=False)
    offers_international_opportunities = models.BooleanField(default=False)


    def total_cost(self):
        return sum([order.price() for order in self.order_set.all()])

    def superiors(self):
        accepted_applications = [RecruitmentApplication.objects.filter(status='accepted', user=host).first() for host in
                                 self.hosts.all()]
        return [application.superior_user for application in accepted_applications if application and application.superior_user]

    def __str__(self):
        return '%s at %s' % (self.company.name, self.fair.name)


    class Meta:
        permissions = (('view_exhibitors', 'View exhibitors'),)


<<<<<<< HEAD
=======
class ExhibitorView(models.Model):
    '''
    A special model that houses information which fields a certain user wants to see in /fairs/%YEAR/exhibitors view
    '''
    # A set of field names from Exhibitor model, that are not supposed to be selectable
    ignore = {'user', 'id', 'pk', 'logo'}
    user = models.ForeignKey(User)
    # The idea is to store field name for fields that a user selected to view (shouldn't be too many)
    # and make this procedural, so if the Exhibitor model changes, no large changes to this model would be necessary
    choices = models.TextField()

    def create(self):
        # A set of field names from Exhibitor model, that are shown by default
        default = {'location', 'hosts', 'status'}
            
        for field in default:
            self.choices = self.choices + ' ' + field
        self.save()
        return self


class BanquetteAttendant(models.Model):
    fair = models.ForeignKey(Fair, default=1)
    user = models.ForeignKey(User, null=True, blank=True)  # Null for exhibitor representants
    exhibitor = models.ForeignKey(Exhibitor, null=True, blank=True)  # Null for non-exhibitor representants
    first_name = models.CharField(max_length=200)
    last_name = models.CharField(max_length=200)
    email = models.CharField(max_length=200)
    linkedin_url = models.URLField(blank=True)
    job_title = models.CharField(max_length=200, blank=True)
    genders = [
        ('male', 'Male'),
        ('female', 'Female'),
        ('other', 'Other')
    ]
    gender = models.CharField(choices=genders, max_length=10)
    phone_number = models.CharField(max_length=200)
    allergies = models.CharField(max_length=1000, blank=True)
    student_ticket = models.BooleanField(default=False)
    wants_alcohol = models.BooleanField(default=True)
    wants_lactose_free_food = models.BooleanField(default=False)
    wants_gluten_free_food = models.BooleanField(default=False)
    wants_vegetarian_food = models.BooleanField(default=True)

    table_name = models.CharField(max_length=20, null=True, blank=True)
    seat_number = models.SmallIntegerField(null=True, blank=True)
    ignore_from_placement = models.BooleanField(default=False)

    class Meta:
        ordering = ["first_name", "last_name"]

    def __str__(self):
        return '%s %s - %s' % (self.first_name, self.last_name, self.exhibitor)


>>>>>>> 6c9c27af
# Work field that an exhibitor operates in
class WorkField(models.Model):
    name = models.CharField(max_length=64)

    def __str__(self):
        return self.name


# Job type that an exhibitor offers
class JobType(models.Model):
    name = models.CharField(max_length=64)

    def __str__(self):
        return self.name


# Continent that an exhibitor operates in
class Continent(models.Model):
    name = models.CharField(max_length=64)

    def __str__(self):
        return self.name


# Value or work environment that an exhibitor has
class Value(models.Model):
    name = models.CharField(max_length=64)

    def __str__(self):
        return self.name


# Info about an exhibitor to be displayed in apps and on website
class CatalogInfo(models.Model):
    exhibitor = models.OneToOneField(
        Exhibitor,
        on_delete=models.CASCADE,
    )
    display_name = models.CharField(max_length=200)
    slug = models.SlugField(db_index=False, blank=True)
    short_description = models.CharField(max_length=200, blank=True)
    description = models.TextField()
    employees_sweden = models.IntegerField(default=0)
    employees_world = models.IntegerField(default=0)
    countries = models.IntegerField(default=0)
    website_url = models.CharField(max_length=300, blank=True)
    facebook_url = models.CharField(max_length=300, blank=True)
    twitter_url = models.CharField(max_length=300, blank=True)
    linkedin_url = models.CharField(max_length=300, blank=True)

    # Image fields
    # Field with name ending with original serves as the original uploaded
    # image and should be the only image uploaded,
    # the others are auto generated
    logo_original = models.ImageField(
        upload_to=UploadToDirUUID('exhibitors', 'logo_original'),
        blank=True,
    )
    logo_small = models.ImageField(
        upload_to=UploadToDir('exhibitors', 'logo_small'), blank=True)
    logo = models.ImageField(
        upload_to=UploadToDir('exhibitors', 'logo'), blank=True)

    ad_original = models.ImageField(
        upload_to=UploadToDirUUID('exhibitors', 'ad_original'), blank=True)
    ad = models.ImageField(
        upload_to=UploadToDir('exhibitors', 'ad'), blank=True)

    location_at_fair_original = models.ImageField(
        upload_to=UploadToDirUUID('exhibitors', 'location_at_fair_original'),
        blank=True
    )

    location_at_fair = models.ImageField(
        upload_to=UploadToDir('exhibitors', 'location_at_fair'),
        blank=True
    )

    # ManyToMany relationships
    programs = models.ManyToManyField('people.Programme', blank=True)
    main_work_field = models.ForeignKey(
        WorkField, blank=True, null=True, related_name='+')
    work_fields = models.ManyToManyField(
        WorkField, blank=True, related_name='+')
    job_types = models.ManyToManyField(JobType, blank=True)
    continents = models.ManyToManyField(Continent, blank=True)
    values = models.ManyToManyField(Value, blank=True)
    tags = models.ManyToManyField('fair.Tag', blank=True)

    def __str__(self):
        return self.display_name

    # Override default save method to automatically generate associated images
    # if the original has been changed
    def save(self, *args, **kwargs):
        if self.pk is None:
            self.slug = slugify(self.display_name[:50])
        super(CatalogInfo, self).save(*args, **kwargs)
        self.logo = update_image_field(
            self.logo_original,
            self.logo, 400, 400, 'png')
        self.logo_small = update_image_field(
            self.logo_original,
            self.logo_small, 200, 200, 'png')
        self.ad = update_image_field(
            self.ad_original,
            self.ad, 640, 480, 'jpg')
        self.location_at_fair = update_image_field(
            self.location_at_fair_original,
            self.location_at_fair, 1000, 1000, 'png')
        super(CatalogInfo, self).save(*args, **kwargs)<|MERGE_RESOLUTION|>--- conflicted
+++ resolved
@@ -168,8 +168,6 @@
         permissions = (('view_exhibitors', 'View exhibitors'),)
 
 
-<<<<<<< HEAD
-=======
 class ExhibitorView(models.Model):
     '''
     A special model that houses information which fields a certain user wants to see in /fairs/%YEAR/exhibitors view
@@ -190,42 +188,6 @@
         self.save()
         return self
 
-
-class BanquetteAttendant(models.Model):
-    fair = models.ForeignKey(Fair, default=1)
-    user = models.ForeignKey(User, null=True, blank=True)  # Null for exhibitor representants
-    exhibitor = models.ForeignKey(Exhibitor, null=True, blank=True)  # Null for non-exhibitor representants
-    first_name = models.CharField(max_length=200)
-    last_name = models.CharField(max_length=200)
-    email = models.CharField(max_length=200)
-    linkedin_url = models.URLField(blank=True)
-    job_title = models.CharField(max_length=200, blank=True)
-    genders = [
-        ('male', 'Male'),
-        ('female', 'Female'),
-        ('other', 'Other')
-    ]
-    gender = models.CharField(choices=genders, max_length=10)
-    phone_number = models.CharField(max_length=200)
-    allergies = models.CharField(max_length=1000, blank=True)
-    student_ticket = models.BooleanField(default=False)
-    wants_alcohol = models.BooleanField(default=True)
-    wants_lactose_free_food = models.BooleanField(default=False)
-    wants_gluten_free_food = models.BooleanField(default=False)
-    wants_vegetarian_food = models.BooleanField(default=True)
-
-    table_name = models.CharField(max_length=20, null=True, blank=True)
-    seat_number = models.SmallIntegerField(null=True, blank=True)
-    ignore_from_placement = models.BooleanField(default=False)
-
-    class Meta:
-        ordering = ["first_name", "last_name"]
-
-    def __str__(self):
-        return '%s %s - %s' % (self.first_name, self.last_name, self.exhibitor)
-
-
->>>>>>> 6c9c27af
 # Work field that an exhibitor operates in
 class WorkField(models.Model):
     name = models.CharField(max_length=64)
