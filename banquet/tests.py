--- conflicted
+++ resolved
@@ -90,10 +90,7 @@
         banquet_ticket_empty = BanquetTicket.objects.create()
         ticket_query = BanquetTicket.objects.all()
         self.assertEqual(len(ticket_query), 2)
-<<<<<<< HEAD
-=======
 
->>>>>>> ec8ed614
         
     def test_banquet_placement_view(self):
         """
@@ -115,13 +112,8 @@
         response = client.post('/accounts/login/', {'username': 'test2', 'password': 'test2'})
         response = client.get('/fairs/2017/banquet/placement')
         self.assertEqual(response.status_code, 200)
-<<<<<<< HEAD
 
-
-=======
         
-        
->>>>>>> ec8ed614
 class BanquetPlacementTestCase(TestCase):
     '''
     Test specifically banquet placements
@@ -129,10 +121,6 @@
     def setUp(self):
         fair = Fair.objects.create(name='Armada 2017', year=2017, current=True)
         user = User.objects.create_user(username='test', password='test')
-<<<<<<< HEAD
-=======
-        
->>>>>>> ec8ed614
 
         self.attendants = [BanquetteAttendant.objects.create(fair=fair, first_name='Attendant', last_name=str(i), gender='not_specify', email='', phone_number='', confirmed=True) for i in range(10)]
         self.attendants.append(BanquetteAttendant.objects.create(pk=12, fair=fair, first_name='Attendant', last_name='11', gender='not_specify', email='', phone_number=''))
@@ -142,7 +130,6 @@
         client = Client()
         self.assertEqual(len(BanquetteAttendant.objects.all()), 11)
         self.assertEqual(len(BanquetTable.objects.all()), 0)
-<<<<<<< HEAD
         response = client.login(username='test', password='test')
         self.assertTrue(response)
 
@@ -152,10 +139,7 @@
         self.assertEqual(len(BanquetTable.objects.all()), 0)
 
         User.objects.get(username='test').user_permissions.add(Permission.objects.get(codename='can_seat_attendants'))
-=======
-        response = client.post('/accounts/login/', {'username': 'test', 'password': 'test'})
-        self.assertEqual(response.status_code, 302)
->>>>>>> ec8ed614
+
 
         response = client.get('/fairs/2017/banquet/sit_attendants/')
         self.assertEqual(response.status_code, 302)
