--- conflicted
+++ resolved
@@ -49,8 +49,4 @@
     class Meta:
         model = BanquetteAttendant
         fields = '__all__'
-<<<<<<< HEAD
-        exclude = ('fair','email', 'user', 'exhibitor', 'table', 'seat_number', 'ignore_from_placement', 'student_ticket', 'ticket', 'confirmed')
-=======
-        exclude = ('fair','user', 'exhibitor', 'table', 'seat_number', 'ignore_from_placement', 'student_ticket', 'ticket', 'confirmed')
->>>>>>> 6f6141d8
+        exclude = ('fair','user', 'email', 'exhibitor', 'table', 'seat_number', 'ignore_from_placement', 'student_ticket', 'ticket', 'confirmed')