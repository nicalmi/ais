--- conflicted
+++ resolved
@@ -6,14 +6,6 @@
 
 from fair.models import Fair
 from lib.image import load_test_image
-<<<<<<< HEAD
-
-from .models import RecruitmentPeriod, RecruitmentApplication, Role, RoleApplication, Programme
-
-
-# Create your tests here.
-=======
->>>>>>> d4489ea2
 
 from .models import RecruitmentPeriod, RecruitmentApplication, Role, RoleApplication, Programme
 
