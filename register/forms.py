from django.forms import Select, ModelForm, Form, BooleanField, ModelMultipleChoiceField, CheckboxSelectMultiple, RadioSelect, ValidationError, IntegerField, CharField, ChoiceField
from django.utils.translation import gettext_lazy as _
from django.utils.html import mark_safe, format_html

from django.contrib.auth.forms import UserCreationForm, AuthenticationForm, PasswordChangeForm
from django.contrib.auth.models import User

from fair.models import Fair
from orders.models import Product, Order, ProductType
from sales.models import Sale
from exhibitors.models import Exhibitor
from companies.models import Company, Contact

class LoginForm(AuthenticationForm):
    def __init__(self, *args, **kwargs):
        super(LoginForm, self).__init__(*args, **kwargs)
        self.fields['username'].label = "Email"

    def clean(self):
        self.cleaned_data['username'] = self.cleaned_data['username'].lower()
        super(LoginForm, self).clean()

class CompanyForm(ModelForm):
    class Meta:
        model = Company
        fields = '__all__'

    def clean(self):
        super(CompanyForm, self).clean()
        name = self.cleaned_data.get("name")
        if Company.objects.filter(name=name).first() != None:
            msg = "Company name already exists"
            self.add_error('name', msg)
            raise ValidationError(msg)


class ContactForm(ModelForm):

    def __init__(self, *args, **kwargs):
        super(ContactForm, self).__init__(*args, **kwargs)
        self.fields['name'].label = "Full name"

    class Meta:
        model = Contact
        fields = '__all__'
        exclude = ('user','belongs_to','active','confirmed' )

class RegistrationForm(Form):
    agreement_accepted = BooleanField(required=True)
    agreement_accepted.label = "I have read the contract and agree to terms"

class InterestForm(ModelForm):
    class Meta:
        model = Sale
        fields = ('diversity_room','green_room', 'events', 'nova')
        labels = {
            "diversity_room": _("Interested in diversity room"),
            "green_room": _("Interested in green room"),
            "events": _("Interested in having events"),
            "nova": ("Interested in Nova")
        }
        #help_texts = {
        #    "diversity_room": _("Tick this if you are interested in our diversity room concept"),
        #}


class CreateContactForm(ModelForm):

    def __init__(self, *args, **kwargs):
        super(CreateContactForm, self).__init__(*args, **kwargs)
        self.fields['name'].label = "Full name"
        self.fields['belongs_to'].label = "Company"

    class Meta:
        model = Contact
        fields = '__all__'
        exclude = ('user', 'active','confirmed')

    def clean(self):
        self.cleaned_data['email'] = self.cleaned_data['email'].lower()
        super(CreateContactForm, self).clean()
        email = self.cleaned_data.get("email")
        if User.objects.filter(username=email).first() != None:
            msg = "Already existing account"
            self.add_error('email', msg)
            raise ValidationError("Account already exists")

class UserForm(UserCreationForm):
    class Meta:
        model = User
<<<<<<< HEAD
        fields = ('password1','password2',)


class ExhibitorForm(ModelForm):
    def __init__(self, *args, **kwargs):
        # products that can be chosen with an amount
        banquet = kwargs.pop('banquet')
        lunch = kwargs.pop('lunch')
        events = kwargs.pop('events')
        rooms = kwargs.pop('rooms')
        nova = kwargs.pop('nova')
        stand_area = kwargs.pop('stand_area')
        stand_height = kwargs.pop('stand_height')

        # current exhibitor's orders
        banquet_orders = kwargs.pop('banquet_orders')
        lunch_orders = kwargs.pop('lunch_orders')
        event_orders = kwargs.pop('event_orders')
        room_orders = kwargs.pop('room_orders')
        nova_orders = kwargs.pop('nova_orders')
        stand_area_orders = kwargs.pop('stand_area_orders')
        stand_height_orders = kwargs.pop('stand_height_orders')

        # company and contact for last tab
        company = kwargs.pop('company')
        contact = kwargs.pop('contact')

        super(ExhibitorForm, self).__init__(*args, **kwargs)

        # create multiselect fields for rooms, nova and additional stand and height area.
        self.products_as_multi_field(rooms, 'product_selection_rooms', CheckboxSelectMultiple())
        self.products_as_multi_field(nova, 'product_selection_nova', CheckboxSelectMultiple())
        self.products_as_multi_field(stand_height, 'product_selection_additional_stand_height', RadioSelect())
        self.products_as_multi_field(stand_area, 'product_selection_additional_stand_area', Select())

        # create form fields for the banquet, lunch and event products
        self.products_as_int_field(banquet, "banquet_")
        self.products_as_int_field(events, "event_")
        self.products_as_number_choice_field(lunch, "lunch_", 11)

        # Create fields for save and confirm tab
        self.init_company_fields(company)
        self.init_contact_fields(contact)

    # Fields for company in save and confirm tab
    def init_company_fields(self, company):
        self.fields['name_of_organisation'] = CharField(initial=company.name)
        self.fields['organisation_identification_number'] = CharField(initial=company.organisation_number)
        organisation_types = [
            ('company', 'Company'),
            ('county_council', 'County/County council'),
            ('government_agency', 'Government agency'),
            ('non_profit_organisation', 'Non-profit organisation'),
            ('union', 'Union'),
        ]
        self.fields['type_of_organisation'] = ChoiceField(choices=organisation_types,initial=company.organisation_type)
        self.fields['address_street'] = CharField(initial=company.address_street)
        self.fields['address_zip_code'] = CharField(initial=company.address_zip_code)
        self.fields['address_city'] = CharField(initial=company.address_city)
        self.fields['address_country'] = CharField(initial=company.address_country)
        self.fields['additional_address_information'] = CharField(initial=company.additional_address_information)
        self.fields['website'] = CharField(initial=company.website)

    class Meta:
        model = Exhibitor
        fields = '__all__'
        exclude = ('fair','contact','company', 'status', 'hosts', 'location', 'fair_location', 'wants_information_about_osqledaren')

    # Fields for contact in save and confirm tab
    def init_contact_fields(self, contact):
        self.fields['contact_name'] = CharField(initial=contact.name)
        self.fields['work_phone'] = CharField(initial=contact.work_phone)
        self.fields['cell_phone'] = CharField(initial=contact.cell_phone)
        self.fields['phone_switchboard'] = CharField(initial=contact.phone_switchboard)
        self.fields['contact_email'] = CharField(initial=contact.email)
        self.fields['alternative_email'] = CharField(initial=contact.alternative_email)

    # An IntegerField with a relation to a product object
    class ProductIntegerField(IntegerField):
        def __init__(self, object, prefix, *args, **kwargs):
            IntegerField.__init__(self, *args, **kwargs)
            self.label = object.name
            self.help_text = prefix
            self.description = object.description
            self.object = object

    # A modelmultiplechoicefield with a customized label for each instance
    class ProductMultiChoiceField(ModelMultipleChoiceField):
        def label_from_instance(self, product):
            #return mark_safe('%s<br/>%s' % (product.name, product.description))
            return format_html("<span class='btn btn-armada-checkbox product-label'>{}</span> <span class='product-description'>{}</span>",
                        mark_safe(product.name),
                        mark_safe(product.description),
                    )

    # Takes some objects and makes a productintegerfield for each one.
    # The field name will be the object's name with the 'prefix_' as a prefix
    # The field label will the object's name and the help_text its prefix
    # to help you find it in the template.
    # The initial amount will be set if an order related to the product exists.
    # Otherwise it will be 0.
    def products_as_int_field(self, objects, prefix):
        for i, object in enumerate(objects):
            self.fields['%s%s' % (prefix, object.name)] = self.ProductIntegerField(object, prefix, initial=0, min_value=0)

    # Takes some objects and makes a choicefield for each one.
    # The field name will be the object's name with the 'prefix_' as a prefix
    # The field label will the object's name and the help_text its prefix
    # to help you find it in the template
    def products_as_number_choice_field(self, objects, prefix, num):
        for i, object in enumerate(objects):
            self.fields['%s%s' % (prefix, object.name)] = ChoiceField(choices=[(x, x) for x in range(0, 11)])
            self.fields['%s%s' % (prefix, object.name)].label = object.name
            self.fields['%s%s' % (prefix, object.name)].help_text = prefix

    # Takes some objects and makes a choicefield for each one.
    # The field name will be the object's name with the 'prefix_' as a prefix
    # The field label will the object's name and the help_text its prefix
    # to help you find it in the template



    # Takes some objects and puts them in a ProductMultiChoiceField.
    # The field name will be named by the fieldname argument.
    # A products will be checked if they exist in an order for the current exhibitor
    def products_as_multi_field(self, objects, fieldname, widget):
        self.fields[fieldname] = self.ProductMultiChoiceField(queryset=objects, required=False, widget=widget)

    # Returns a generator/iterator with all product fields where you choose an amount.
    # Choose a prefix to get which the correct type, e.g 'banquet_', or 'event_'.
    # Make sure they are the same as the ones in the form's constructor!
    def amount_products(self, prefix):
        for name, amount in self.cleaned_data.items():
            if name.startswith(prefix):
                yield(self.fields[name].object, amount)

    def save_or_submit(self):
        if 'submit' in self.data:
            return 'submit'
        elif 'save' in self.data:
            return 'save'

    def clean(self):
        super(ExhibitorForm, self).clean()
=======
        fields = ('password1','password2',)
>>>>>>> 0e9090c6
<|MERGE_RESOLUTION|>--- conflicted
+++ resolved
@@ -88,9 +88,7 @@
 class UserForm(UserCreationForm):
     class Meta:
         model = User
-<<<<<<< HEAD
         fields = ('password1','password2',)
-
 
 class ExhibitorForm(ModelForm):
     def __init__(self, *args, **kwargs):
@@ -232,7 +230,4 @@
             return 'save'
 
     def clean(self):
-        super(ExhibitorForm, self).clean()
-=======
-        fields = ('password1','password2',)
->>>>>>> 0e9090c6
+        super(ExhibitorForm, self).clean()