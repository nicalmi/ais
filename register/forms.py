from django.forms import TextInput, Select, RadioSelect, ModelForm, Form, BooleanField, ModelMultipleChoiceField, CheckboxSelectMultiple, ValidationError, IntegerField, CharField, ChoiceField
from django.utils.translation import gettext_lazy as _
from django.utils.html import mark_safe, format_html
from django import forms
from django.contrib.auth.forms import UserCreationForm, AuthenticationForm, PasswordChangeForm, PasswordResetForm, SetPasswordForm
from django.contrib.auth.models import User
from companies.models import Group, CompanyCustomer

from fair.models import Fair

class LoginForm(AuthenticationForm):
    def __init__(self, *args, **kwargs):
        super(LoginForm, self).__init__(*args, **kwargs)
        self.fields["username"].label = ""
        self.fields["password"].label = ""
        self.fields["username"].widget = forms.TextInput(attrs={"class" : "input", "placeholder" : "Email"})
        self.fields["password"].widget = forms.TextInput(attrs={"class" : "input", "placeholder" : "Password", "type" : "password"})

    def clean(self):
        self.cleaned_data["username"] = self.cleaned_data["username"].lower()
        super(LoginForm, self).clean()


class ResetPasswordForm(PasswordResetForm):
    def __init__(self, *args, **kwargs):
        super(ResetPasswordForm, self).__init__(*args, **kwargs)
        self.fields["email"].label = ""
        self.fields["email"].widget = forms.TextInput(attrs={"class" : "input", "placeholder" : "Email"})

class SetNewPasswordForm(SetPasswordForm):
    def __init__(self, *args, **kwargs):
        super(SetNewPasswordForm, self).__init__(*args, **kwargs)
        self.fields["new_password1"].label = ""
        self.fields["new_password2"].label = ""
        self.fields["new_password1"].widget = forms.TextInput(attrs={"class" : "input", "placeholder" : "New Password", "type" : "password"})
        self.fields["new_password2"].widget = forms.TextInput(attrs={"class" : "input", "placeholder" : "New Password Confirmation", "type" : "password"})

class ChangePasswordForm(PasswordChangeForm):
    def __init__(self, *args, **kwargs):
        super(ChangePasswordForm, self).__init__(*args, **kwargs)
<<<<<<< HEAD
        self.fields["old_password"].label = ""
        self.fields["new_password1"].label = ""
        self.fields["new_password2"].label = ""
        self.fields["old_password"].widget = forms.TextInput(attrs={"class" : "input", "placeholder" : "Old Password", "type" : "password"})
        self.fields["new_password1"].widget = forms.TextInput(attrs={"class" : "input", "placeholder" : "New Password", "type" : "password"})
        self.fields["new_password2"].widget = forms.TextInput(attrs={"class" : "input", "placeholder" : "New Password Confirmation", "type" : "password"})

class RegistrationForm(ModelForm):
	# TODO: this needs to be Fair-specific
	groups = forms.ModelMultipleChoiceField(queryset = Group.objects.filter(allow_registration = True), widget = forms.CheckboxSelectMultiple(), required = False)
	
	class Meta:
		model = CompanyCustomer
		fields = ("groups",)
	
	agreement_accepted = BooleanField(required=True)
	agreement_accepted.label = "I have read the contract and agree to terms*"
	
	gdpr_accepted = BooleanField(required=True)
	gdpr_accepted.label = "I accept that my personal information is treated in accordance with GDPR*"
	
	authorized_accepted = BooleanField(required=True)
	authorized_accepted.label = "I am authorized to register my company for Armada 2018 and sign this contract*"
=======
        self.fields['old_password'].label = ""
        self.fields['new_password1'].label = ""
        self.fields['new_password2'].label = ""
        self.fields['old_password'].widget = forms.TextInput(attrs={'class' : 'input', 'placeholder' : 'Old Password', 'type' : 'password'})
        self.fields['new_password1'].widget = forms.TextInput(attrs={'class' : 'input', 'placeholder' : 'New Password', 'type' : 'password'})
        self.fields['new_password2'].widget = forms.TextInput(attrs={'class' : 'input', 'placeholder' : 'New Password Confirmation', 'type' : 'password'})



class RegistrationForm(Form):
    agreement_accepted = BooleanField(required=True)
    agreement_accepted.label = "I have read the binding contract and agree to terms, and I am also authorized to register my organization for THS Armada 2018 and sign this contract.*";
    gdpr_accepted = BooleanField(required=True)
    gdpr_accepted.label = "THS Armada would like to process personal data about you and your organization to be able to contact you in conjunction with initial registration, complete registration and send you information regarding the fair of 2018. The data we intend to collect and process is forename, surname, title of your organization, phone number and email adress. You decide for yourself if you want to leave any information to us. The data will only be processed by the project group in Armada, which consists of a total of 18 people, and will be saved until 2020-04-03 in Armada Internal Systems, AIS. You are, according to GDPR (General Data Protection Regulation), entitled to receive information regarding what personal data we process and how we process these. You also have the right to request correction as to what personal data we are processing about you.\nI consent for THS Armada to process my personal data in accordance with the above.*";


class InterestForm(ModelForm):
    class Meta:
        model = Sale
        fields = ('diversity_room','green_room', 'events' )
        labels = {
            "diversity_room": _("Interested in diversity room"),
            "green_room": _("Interested in green room"),
            "events": _("Interested in having events")
        }
        #help_texts = {
        #    "diversity_room": _("Tick this if you are interested in our diversity room concept"),
        #}
>>>>>>> 633f00eb
<|MERGE_RESOLUTION|>--- conflicted
+++ resolved
@@ -38,7 +38,7 @@
 class ChangePasswordForm(PasswordChangeForm):
     def __init__(self, *args, **kwargs):
         super(ChangePasswordForm, self).__init__(*args, **kwargs)
-<<<<<<< HEAD
+        
         self.fields["old_password"].label = ""
         self.fields["new_password1"].label = ""
         self.fields["new_password2"].label = ""
@@ -58,37 +58,7 @@
 	agreement_accepted.label = "I have read the contract and agree to terms*"
 	
 	gdpr_accepted = BooleanField(required=True)
-	gdpr_accepted.label = "I accept that my personal information is treated in accordance with GDPR*"
+	gdpr_accepted.label = "THS Armada would like to process personal data about you and your organization to be able to contact you in conjunction with initial registration, complete registration and send you information regarding the fair of 2018. The data we intend to collect and process is forename, surname, title of your organization, phone number and email adress. You decide for yourself if you want to leave any information to us. The data will only be processed by the project group in Armada, which consists of a total of 18 people, and will be saved until 2020-04-03 in Armada Internal Systems, AIS. You are, according to GDPR (General Data Protection Regulation), entitled to receive information regarding what personal data we process and how we process these. You also have the right to request correction as to what personal data we are processing about you.\nI consent for THS Armada to process my personal data in accordance with the above.*"
 	
 	authorized_accepted = BooleanField(required=True)
-	authorized_accepted.label = "I am authorized to register my company for Armada 2018 and sign this contract*"
-=======
-        self.fields['old_password'].label = ""
-        self.fields['new_password1'].label = ""
-        self.fields['new_password2'].label = ""
-        self.fields['old_password'].widget = forms.TextInput(attrs={'class' : 'input', 'placeholder' : 'Old Password', 'type' : 'password'})
-        self.fields['new_password1'].widget = forms.TextInput(attrs={'class' : 'input', 'placeholder' : 'New Password', 'type' : 'password'})
-        self.fields['new_password2'].widget = forms.TextInput(attrs={'class' : 'input', 'placeholder' : 'New Password Confirmation', 'type' : 'password'})
-
-
-
-class RegistrationForm(Form):
-    agreement_accepted = BooleanField(required=True)
-    agreement_accepted.label = "I have read the binding contract and agree to terms, and I am also authorized to register my organization for THS Armada 2018 and sign this contract.*";
-    gdpr_accepted = BooleanField(required=True)
-    gdpr_accepted.label = "THS Armada would like to process personal data about you and your organization to be able to contact you in conjunction with initial registration, complete registration and send you information regarding the fair of 2018. The data we intend to collect and process is forename, surname, title of your organization, phone number and email adress. You decide for yourself if you want to leave any information to us. The data will only be processed by the project group in Armada, which consists of a total of 18 people, and will be saved until 2020-04-03 in Armada Internal Systems, AIS. You are, according to GDPR (General Data Protection Regulation), entitled to receive information regarding what personal data we process and how we process these. You also have the right to request correction as to what personal data we are processing about you.\nI consent for THS Armada to process my personal data in accordance with the above.*";
-
-
-class InterestForm(ModelForm):
-    class Meta:
-        model = Sale
-        fields = ('diversity_room','green_room', 'events' )
-        labels = {
-            "diversity_room": _("Interested in diversity room"),
-            "green_room": _("Interested in green room"),
-            "events": _("Interested in having events")
-        }
-        #help_texts = {
-        #    "diversity_room": _("Tick this if you are interested in our diversity room concept"),
-        #}
->>>>>>> 633f00eb
+	authorized_accepted.label = "I am authorized to register my company for Armada 2018 and sign this contract*"