<<<<<<< HEAD
from django.forms import TextInput, Select, RadioSelect, ModelForm, Form, BooleanField, ModelMultipleChoiceField, CheckboxSelectMultiple, ValidationError, IntegerField, CharField, ChoiceField
=======
from django.forms import TextInput, Select, ModelForm, Form, BooleanField, ModelMultipleChoiceField, CheckboxSelectMultiple, RadioSelect, ValidationError, IntegerField, CharField, ChoiceField
>>>>>>> 492b05b5
from django.utils.translation import gettext_lazy as _
from django.utils.html import mark_safe, format_html

from django.contrib.auth.forms import UserCreationForm, AuthenticationForm, PasswordChangeForm
from django.contrib.auth.models import User

from fair.models import Fair
from orders.models import Product, Order, ProductType
from sales.models import Sale
from exhibitors.models import Exhibitor
from companies.models import Company, Contact

from enum import Enum

class LoginForm(AuthenticationForm):
    def __init__(self, *args, **kwargs):
        super(LoginForm, self).__init__(*args, **kwargs)
        self.fields['username'].label = "Email"

    def clean(self):
        self.cleaned_data['username'] = self.cleaned_data['username'].lower()
        super(LoginForm, self).clean()

class CompanyForm(ModelForm):
    class Meta:
        model = Company
        fields = '__all__'

    def clean(self):
        super(CompanyForm, self).clean()
        name = self.cleaned_data.get("name")
        if Company.objects.filter(name=name).first() != None:
            msg = "Company name already exists"
            self.add_error('name', msg)
            raise ValidationError(msg)


class ContactForm(ModelForm):

    def __init__(self, *args, **kwargs):
        super(ContactForm, self).__init__(*args, **kwargs)
        self.fields['name'].label = "Full name"

    class Meta:
        model = Contact
        fields = '__all__'
        exclude = ('user','belongs_to','active','confirmed' )

class RegistrationForm(Form):
    agreement_accepted = BooleanField(required=True)
    agreement_accepted.label = "I have read the contract and agree to terms"

class InterestForm(ModelForm):
    class Meta:
        model = Sale
        fields = ('diversity_room','green_room', 'events', 'nova')
        labels = {
            "diversity_room": _("Interested in diversity room"),
            "green_room": _("Interested in green room"),
            "events": _("Interested in having events"),
            "nova": ("Interested in Nova")
        }
        #help_texts = {
        #    "diversity_room": _("Tick this if you are interested in our diversity room concept"),
        #}


class CreateContactForm(ModelForm):

    def __init__(self, *args, **kwargs):
        super(CreateContactForm, self).__init__(*args, **kwargs)
        self.fields['name'].label = "Full name"
        self.fields['belongs_to'].label = "Company"

    class Meta:
        model = Contact
        fields = '__all__'
        exclude = ('user', 'active','confirmed')

    def clean(self):
        self.cleaned_data['email'] = self.cleaned_data['email'].lower()
        super(CreateContactForm, self).clean()
        email = self.cleaned_data.get("email")
        if User.objects.filter(username=email).first() != None:
            msg = "Already existing account"
            self.add_error('email', msg)
            raise ValidationError("Account already exists")

class UserForm(UserCreationForm):
    class Meta:
        model = User
        fields = ('password1','password2',)

class ExhibitorForm(ModelForm):
    def __init__(self, *args, **kwargs):
        # products that can be chosen with an amount
        banquet = kwargs.pop('banquet')
        lunch = kwargs.pop('lunch')
        events = kwargs.pop('events')
        rooms = kwargs.pop('rooms')
        nova = kwargs.pop('nova')
        stand_area = kwargs.pop('stand_area')
        stand_height = kwargs.pop('stand_height')

        # current exhibitor's orders
        banquet_orders = kwargs.pop('banquet_orders')
        lunch_orders = kwargs.pop('lunch_orders')
        event_orders = kwargs.pop('event_orders')
        room_orders = kwargs.pop('room_orders')
        nova_orders = kwargs.pop('nova_orders')
        stand_area_orders = kwargs.pop('stand_area_orders')
        stand_height_orders = kwargs.pop('stand_height_orders')

        # company and contact for last tab
        company = kwargs.pop('company')
        contact = kwargs.pop('contact')

        super(ExhibitorForm, self).__init__(*args, **kwargs)

        # create multiselect fields for rooms, nova and additional stand and height area.
<<<<<<< HEAD
        self.products_as_multi_field(rooms, 'product_selection_rooms', room_orders)
        self.products_as_multi_field(nova, 'product_selection_nova', nova_orders)
        self.products_as_select_field(stand_area, 'product_selection_additional_stand_area', stand_area_orders, "Select")
        self.products_as_select_field(stand_height, 'product_selection_additional_stand_height', stand_height_orders, "Select")

        # create form fields for the banquet, lunch and event products
        self.products_as_int_field(banquet, "banquet_", banquet_orders)
        self.products_as_int_field(lunch, "lunch_", lunch_orders)
        self.products_as_int_field(events, "event_", event_orders)
=======
        self.products_as_multi_field_rooms(rooms, 'product_selection_rooms', CheckboxSelectMultiple())
        self.products_as_multi_field(nova, 'product_selection_nova', CheckboxSelectMultiple())
        self.products_as_multi_field(stand_height, 'product_selection_additional_stand_height', RadioSelect())
        self.products_as_multi_field(stand_area, 'product_selection_additional_stand_area', Select())

        # create form fields for the banquet, lunch and event products
        self.products_as_int_field(banquet, "banquet_")
        self.products_as_int_field(events, "event_")
        self.products_as_number_choice_field(lunch, "lunch_", 11)
>>>>>>> 492b05b5

        # Create fields for save and confirm tab
        self.init_company_fields(company)
        self.init_contact_fields(contact)

    # Fields for company in save and confirm tab
    def init_company_fields(self, company):
        self.fields['name_of_organisation'] = CharField(initial=company.name)
        self.fields['organisation_identification_number'] = CharField(initial=company.organisation_number)
        organisation_types = [
            ('company', 'Company'),
            ('county_council', 'County/County council'),
            ('government_agency', 'Government agency'),
            ('non_profit_organisation', 'Non-profit organisation'),
            ('union', 'Union'),
        ]
        self.fields['type_of_organisation'] = ChoiceField(choices=organisation_types,initial=company.organisation_type)
<<<<<<< HEAD
        self.fields['address_street'] = CharField(initial=company.address_street)
        self.fields['address_zip_code'] = CharField(initial=company.address_zip_code)
        self.fields['address_city'] = CharField(initial=company.address_city)
        self.fields['address_country'] = CharField(initial=company.address_country)
        self.fields['additional_address_information'] = CharField(initial=company.additional_address_information, required=False)
        self.fields['website'] = CharField(initial=company.website, required=False)
=======
        self.fields['address_street'] = CharField(initial=company.address_street, widget=TextInput(attrs={'placeholder': 'Street'}))
        self.fields['address_zip_code'] = CharField(initial=company.address_zip_code, widget=TextInput(attrs={'placeholder': 'Zip code'}))
        self.fields['address_city'] = CharField(initial=company.address_city, widget=TextInput(attrs={'placeholder': 'City'}))
        self.fields['address_country'] = CharField(initial=company.address_country, widget=TextInput(attrs={'placeholder': 'Country'}))
        self.fields['additional_address_information'] = CharField(initial=company.additional_address_information, widget=TextInput(attrs={'placeholder': 'Additional address info'}))
        self.fields['website'] = CharField(initial=company.website)
>>>>>>> 492b05b5


    class Meta:
        model = Exhibitor
        fields = '__all__'
        exclude = ('fair','contact','company', 'status', 'hosts', 'location', 'fair_location', 'wants_information_about_osqledaren')
        widgets = {
<<<<<<< HEAD
=======
            'requests_for_exhibition_area': CheckboxSelectMultiple,
            'requests_for_stand_placement': CheckboxSelectMultiple,
>>>>>>> 492b05b5
            'invoice_address': TextInput(attrs={'placeholder': 'Address'}),
            'invoice_address_po_box': TextInput(attrs={'placeholder': 'Address/PO-box'}),
            'invoice_address_zip_code': TextInput(attrs={'placeholder': 'Zip code'}),
            'transport_from_fair_address': TextInput(attrs={'placeholder': 'Address'}),
<<<<<<< HEAD
            'allergies': TextInput(),
=======
>>>>>>> 492b05b5
        }

    # Fields for contact in save and confirm tab
    def init_contact_fields(self, contact):
        self.fields['contact_name'] = CharField(initial=contact.name)
        self.fields['work_phone'] = CharField(initial=contact.work_phone)
        self.fields['cell_phone'] = CharField(initial=contact.cell_phone, required=False)
        self.fields['phone_switchboard'] = CharField(initial=contact.phone_switchboard, required=False)
        self.fields['contact_email'] = CharField(initial=contact.email)
        self.fields['alternative_email'] = CharField(initial=contact.alternative_email, required=False)

    # An IntegerField with a relation to a product object
    class ProductIntegerField(IntegerField):
        def __init__(self, object, prefix, *args, **kwargs):
            IntegerField.__init__(self, *args, **kwargs)
            self.label = object.name
            self.help_text = prefix
            self.description = object.description
            self.object = object

<<<<<<< HEAD
=======
    # A modelmultiplechoicefield with a customized label for each instance
    class ProductMultiChoiceField(ModelMultipleChoiceField):
        def label_from_instance(self, product):
            #return mark_safe('%s<br/>%s' % (product.name, product.description))
            return format_html("<span class='btn btn-armada-checkbox product-label'>{}</span> <span class='product-description'>{}</span>",
                        mark_safe(product.name),
                        mark_safe(product.description),
                    )

    # A modelmultiplechoicefield with a customized label for each instance
    class RoomMultiChoiceField(ModelMultipleChoiceField):
        def label_from_instance(self, product):
            #return mark_safe('%s<br/>%s' % (product.name, product.description))
            return format_html("<h3 class='product-label'>{}</h3> <p class='product-description'>{}</p> <p class='confirm-title'>{}</p>",
                        mark_safe(product.name),
                        mark_safe(product.description),
                        mark_safe("We want to apply for this area"),
                    )

>>>>>>> 492b05b5
    # Takes some objects and makes a productintegerfield for each one.
    # The field name will be the object's name with the 'prefix_' as a prefix
    # The field label will the object's name and the help_text its prefix
    # to help you find it in the template.
    # The initial amount will be set if an order related to the product exists.
    # Otherwise it will be 0.
    def products_as_int_field(self, products, prefix, orders):
        # Map the ordered products to its ordered amount.
        # Will be O(1) when looking if a product is ordered and getting its amount
        # instead of looping through all orders again with O(n), n = number of orders.
        orderedProductsAmountDict = dict()
        for order in orders:
            orderedProductsAmountDict[order.product.__hash__] = order.amount

        for i, product in enumerate(products):
            amount = 0
            try:
                amount = orderedProductsAmountDict[product.__hash__]
            except KeyError:
                pass
            self.fields['%s%s' % (prefix, product.name)] = self.ProductIntegerField(product, prefix, initial=amount, min_value=0)

    # A modelmultiplechoicefield with a customized label for each instance
    class RoomMultiChoiceField(ModelMultipleChoiceField):
        def label_from_instance(self, product):
            return format_html("<h3 class='product-label'>{}</h3> <p class='product-description'>{}</p> <p class='confirm-title'>{}</p>",
                        mark_safe(product.name),
                        mark_safe(product.description),
                        mark_safe("We want to apply for this area"),
                    )

    # A modelmultiplechoicefield with a customized label for each instance
    class NovaMultiChoiceField(ModelMultipleChoiceField):
        def label_from_instance(self, product):
            return format_html("<h3 class='product-label'>{}</h3> <h4 class='product-description'><span class='h-white'>{}</span></h4> <h4 class='confirm-title'>{}</h4>",
                        mark_safe(product.name),
                        mark_safe(product.description),
                        mark_safe("We want this"),
                    )

    # Takes some objects and makes a choicefield for each one.
    # The field name will be the object's name with the 'prefix_' as a prefix
    # The field label will the object's name and the help_text its prefix
    # to help you find it in the template
    def products_as_number_choice_field(self, objects, prefix, num):
        for i, object in enumerate(objects):
            self.fields['%s%s' % (prefix, object.name)] = ChoiceField(choices=[(x, x) for x in range(0, 11)])
            self.fields['%s%s' % (prefix, object.name)].label = object.name
            self.fields['%s%s' % (prefix, object.name)].help_text = prefix

    # Takes some objects and makes a choicefield for each one.
    # The field name will be the object's name with the 'prefix_' as a prefix
    # The field label will the object's name and the help_text its prefix
    # to help you find it in the template



    # Takes some objects and puts them in a ProductMultiChoiceField.
    # The field name will be named by the fieldname argument.
    # A products will be checked if they exist in an order for the current exhibitor
<<<<<<< HEAD
    def products_as_multi_field(self, products, fieldname, orders):
        # An order will have the amount 1 if checked, otherwise 0. Only for readability purposes!
        class Status(Enum):
            CHECKED = 1
            UNCHECKED = 0
        # List of all checked products
        checkedProductsList = [None]
        for order in orders:
            checkedProductsList.append(order.product)
        # create field and make sure all products that is inside the dictionary is initially checked
        if fieldname == 'product_selection_rooms':
            self.fields[fieldname] = self.RoomMultiChoiceField(queryset=products, required=False, widget=CheckboxSelectMultiple())
        elif fieldname == 'product_selection_nova':
            self.fields[fieldname] = self.NovaMultiChoiceField(queryset=products, required=False, widget=CheckboxSelectMultiple())
        else:
            self.fields[fieldname] = self.ProductMultiChoiceField(queryset=products, required=False, widget=CheckboxSelectMultiple())
        self.fields[fieldname].initial = [p for p in checkedProductsList]


    # Takes some objects and puts them in a ProductMultiChoiceField.
    # The field name will be named by the fieldname argument.
    # A products will be checked if they exist in an order for the current exhibitor
    def products_as_select_field(self, products, fieldname, orders, widget):
        # An order will have the amount 1 if checked, otherwise 0. Only for readability purposes!
        class Status(Enum):
            CHECKED = 1
            UNCHECKED = 0
        # List of all checked products
        checkedProductsList = [None]
        for order in orders:
            checkedProductsList.append(order.product)
        # create field and make sure all products that is inside the dictionary is initially checked
        listProducts = []
        for product in products:
            option = str(product.name)
            #option = option.replace(" ", "")
            #option = option.replace(",", "_")
            label = product.name
            tup = (option, label)
            listProducts.append(tup)
            #listProducts.append(product.name)
        if widget == "RadioSelect":
            self.fields[fieldname] = self.ProductSelectChoiceField(choices=listProducts, required=False, widget=RadioSelect())
        elif widget == "Select":
            self.fields[fieldname] = self.ProductSelectChoiceField(choices=listProducts, required=False, widget=Select())
        try:
            # Fix for radio buttons and select to show ordered product
            # Try/except because if there is no order, there will be indexError
            self.initial[fieldname] = orders[0].product.name
        except IndexError:
            pass
        #self.fields[fieldname].initial = [p for p in checkedProductsList]


    # A modelmultiplechoicefield with a customized label for each instance
    class ProductSelectChoiceField(ChoiceField):
        def label_from_instance(self, product):
            return format_html("<span class='btn btn-armada-checkbox product-label'>{}</span> <span class='product-description'>{}</span>",
                        mark_safe(product.name),
                        mark_safe(product.description),
                    )
=======
    def products_as_multi_field(self, objects, fieldname, widget):
        self.fields[fieldname] = self.ProductMultiChoiceField(queryset=objects, required=False, widget=widget)

    # Takes some objects and puts them in a RoomMultiChoiceField.
    # The field name will be named by the fieldname argument.
    # A products will be checked if they exist in an order for the current exhibitor
    def products_as_multi_field_rooms(self, objects, fieldname, widget):
        self.fields[fieldname] = self.RoomMultiChoiceField(queryset=objects, required=False, widget=widget)

>>>>>>> 492b05b5


    # Returns a generator/iterator with all product fields where you choose an amount.
    # Choose a prefix to get which the correct type, e.g 'banquet_', or 'event_'.
    # Make sure they are the same as the ones in the form's constructor!
    def amount_products(self, prefix):
        for name, amount in self.cleaned_data.items():
            if name.startswith(prefix):
                yield(self.fields[name].object, amount)

    def save_or_submit(self):
        if 'submit' in self.data:
            return 'submit'
        elif 'save' in self.data:
            return 'save'

    def clean(self):
        super(ExhibitorForm, self).clean()<|MERGE_RESOLUTION|>--- conflicted
+++ resolved
@@ -1,8 +1,4 @@
-<<<<<<< HEAD
 from django.forms import TextInput, Select, RadioSelect, ModelForm, Form, BooleanField, ModelMultipleChoiceField, CheckboxSelectMultiple, ValidationError, IntegerField, CharField, ChoiceField
-=======
-from django.forms import TextInput, Select, ModelForm, Form, BooleanField, ModelMultipleChoiceField, CheckboxSelectMultiple, RadioSelect, ValidationError, IntegerField, CharField, ChoiceField
->>>>>>> 492b05b5
 from django.utils.translation import gettext_lazy as _
 from django.utils.html import mark_safe, format_html
 
@@ -123,7 +119,6 @@
         super(ExhibitorForm, self).__init__(*args, **kwargs)
 
         # create multiselect fields for rooms, nova and additional stand and height area.
-<<<<<<< HEAD
         self.products_as_multi_field(rooms, 'product_selection_rooms', room_orders)
         self.products_as_multi_field(nova, 'product_selection_nova', nova_orders)
         self.products_as_select_field(stand_area, 'product_selection_additional_stand_area', stand_area_orders, "Select")
@@ -133,17 +128,6 @@
         self.products_as_int_field(banquet, "banquet_", banquet_orders)
         self.products_as_int_field(lunch, "lunch_", lunch_orders)
         self.products_as_int_field(events, "event_", event_orders)
-=======
-        self.products_as_multi_field_rooms(rooms, 'product_selection_rooms', CheckboxSelectMultiple())
-        self.products_as_multi_field(nova, 'product_selection_nova', CheckboxSelectMultiple())
-        self.products_as_multi_field(stand_height, 'product_selection_additional_stand_height', RadioSelect())
-        self.products_as_multi_field(stand_area, 'product_selection_additional_stand_area', Select())
-
-        # create form fields for the banquet, lunch and event products
-        self.products_as_int_field(banquet, "banquet_")
-        self.products_as_int_field(events, "event_")
-        self.products_as_number_choice_field(lunch, "lunch_", 11)
->>>>>>> 492b05b5
 
         # Create fields for save and confirm tab
         self.init_company_fields(company)
@@ -161,21 +145,12 @@
             ('union', 'Union'),
         ]
         self.fields['type_of_organisation'] = ChoiceField(choices=organisation_types,initial=company.organisation_type)
-<<<<<<< HEAD
         self.fields['address_street'] = CharField(initial=company.address_street)
         self.fields['address_zip_code'] = CharField(initial=company.address_zip_code)
         self.fields['address_city'] = CharField(initial=company.address_city)
         self.fields['address_country'] = CharField(initial=company.address_country)
         self.fields['additional_address_information'] = CharField(initial=company.additional_address_information, required=False)
         self.fields['website'] = CharField(initial=company.website, required=False)
-=======
-        self.fields['address_street'] = CharField(initial=company.address_street, widget=TextInput(attrs={'placeholder': 'Street'}))
-        self.fields['address_zip_code'] = CharField(initial=company.address_zip_code, widget=TextInput(attrs={'placeholder': 'Zip code'}))
-        self.fields['address_city'] = CharField(initial=company.address_city, widget=TextInput(attrs={'placeholder': 'City'}))
-        self.fields['address_country'] = CharField(initial=company.address_country, widget=TextInput(attrs={'placeholder': 'Country'}))
-        self.fields['additional_address_information'] = CharField(initial=company.additional_address_information, widget=TextInput(attrs={'placeholder': 'Additional address info'}))
-        self.fields['website'] = CharField(initial=company.website)
->>>>>>> 492b05b5
 
 
     class Meta:
@@ -183,19 +158,11 @@
         fields = '__all__'
         exclude = ('fair','contact','company', 'status', 'hosts', 'location', 'fair_location', 'wants_information_about_osqledaren')
         widgets = {
-<<<<<<< HEAD
-=======
-            'requests_for_exhibition_area': CheckboxSelectMultiple,
-            'requests_for_stand_placement': CheckboxSelectMultiple,
->>>>>>> 492b05b5
             'invoice_address': TextInput(attrs={'placeholder': 'Address'}),
             'invoice_address_po_box': TextInput(attrs={'placeholder': 'Address/PO-box'}),
             'invoice_address_zip_code': TextInput(attrs={'placeholder': 'Zip code'}),
             'transport_from_fair_address': TextInput(attrs={'placeholder': 'Address'}),
-<<<<<<< HEAD
             'allergies': TextInput(),
-=======
->>>>>>> 492b05b5
         }
 
     # Fields for contact in save and confirm tab
@@ -216,8 +183,6 @@
             self.description = object.description
             self.object = object
 
-<<<<<<< HEAD
-=======
     # A modelmultiplechoicefield with a customized label for each instance
     class ProductMultiChoiceField(ModelMultipleChoiceField):
         def label_from_instance(self, product):
@@ -227,17 +192,6 @@
                         mark_safe(product.description),
                     )
 
-    # A modelmultiplechoicefield with a customized label for each instance
-    class RoomMultiChoiceField(ModelMultipleChoiceField):
-        def label_from_instance(self, product):
-            #return mark_safe('%s<br/>%s' % (product.name, product.description))
-            return format_html("<h3 class='product-label'>{}</h3> <p class='product-description'>{}</p> <p class='confirm-title'>{}</p>",
-                        mark_safe(product.name),
-                        mark_safe(product.description),
-                        mark_safe("We want to apply for this area"),
-                    )
-
->>>>>>> 492b05b5
     # Takes some objects and makes a productintegerfield for each one.
     # The field name will be the object's name with the 'prefix_' as a prefix
     # The field label will the object's name and the help_text its prefix
@@ -288,17 +242,10 @@
             self.fields['%s%s' % (prefix, object.name)].label = object.name
             self.fields['%s%s' % (prefix, object.name)].help_text = prefix
 
-    # Takes some objects and makes a choicefield for each one.
-    # The field name will be the object's name with the 'prefix_' as a prefix
-    # The field label will the object's name and the help_text its prefix
-    # to help you find it in the template
-
-
 
     # Takes some objects and puts them in a ProductMultiChoiceField.
     # The field name will be named by the fieldname argument.
     # A products will be checked if they exist in an order for the current exhibitor
-<<<<<<< HEAD
     def products_as_multi_field(self, products, fieldname, orders):
         # An order will have the amount 1 if checked, otherwise 0. Only for readability purposes!
         class Status(Enum):
@@ -360,17 +307,6 @@
                         mark_safe(product.name),
                         mark_safe(product.description),
                     )
-=======
-    def products_as_multi_field(self, objects, fieldname, widget):
-        self.fields[fieldname] = self.ProductMultiChoiceField(queryset=objects, required=False, widget=widget)
-
-    # Takes some objects and puts them in a RoomMultiChoiceField.
-    # The field name will be named by the fieldname argument.
-    # A products will be checked if they exist in an order for the current exhibitor
-    def products_as_multi_field_rooms(self, objects, fieldname, widget):
-        self.fields[fieldname] = self.RoomMultiChoiceField(queryset=objects, required=False, widget=widget)
-
->>>>>>> 492b05b5
 
 
     # Returns a generator/iterator with all product fields where you choose an amount.
