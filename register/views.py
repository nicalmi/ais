from django.shortcuts import render, get_object_or_404, redirect, HttpResponseRedirect
from django.http import HttpResponse
from django.utils import timezone
from django.contrib.auth import authenticate, login, update_session_auth_hash
from django.conf import settings

from companies.models import Company, Contact
from orders.models import Product, Order
from exhibitors.models import Exhibitor
from fair.models import Fair
from sales.models import Sale

from .models import SignupContract, SignupLog
<<<<<<< HEAD

from .forms import CompanyForm, ContactForm, RegistrationForm, CreateContactForm, UserForm, ExternalUserForm, InterestForm, ChangePasswordForm


=======
from .forms import CompanyForm, ContactForm, RegistrationForm, CreateContactForm, UserForm, ExternalUserForm, InterestForm, ChangePasswordForm

>>>>>>> 3b71296e
from .help import exhibitor_form as help
from .help.methods import get_time_flag


def index(request, template_name='register/index.html'):
    if request.user.is_authenticated():
        if Contact.objects.filter(user=request.user).first() is not None:
            return redirect('anmalan:home')
        else:
            return redirect('anmalan:logout')
    timeFlag, [time_end, time_diff] = get_time_flag()
    return render(request, template_name, {'timeFlag': timeFlag, 'time_end': time_end, 'time_diff': time_diff})

def home(request, template_name='register/home.html'):
    if request.user.is_authenticated():
        if Contact.objects.filter(user=request.user).first() is None:
            return redirect('anmalan:logout')
        else:
            ## Find what contact is signing in and the company
            fair = Fair.objects.get(current = True)
            registration_open = fair.registration_start_date <= timezone.now() and fair.registration_end_date > timezone.now()
            contract = SignupContract.objects.get(fair=fair, current=True)
            if registration_open:
                form1 = RegistrationForm(request.POST or None, prefix='registration')
                form2 = InterestForm(request.POST or None, prefix='interest')
                contact = Contact.objects.get(user=request.user)
                company = contact.belongs_to

                if form1.is_valid() and form2.is_valid():
                    SignupLog.objects.create(contact=contact, contract=contract, company = contact.belongs_to)
                    if len(Sale.objects.filter(fair=fair, company=company))==0:
                        sale = form2.save(commit=False)
                        sale.company = company
                        sale.save()
                    for sale in Sale.objects.filter(fair=fair, company=company):
                        sale.diversity_room = form2.cleaned_data['diversity_room']
                        sale.green_room = form2.cleaned_data['green_room']
                        sale.events = form2.cleaned_data['events']
                        sale.nova = form2.cleaned_data['nova']
                        sale.save()

                    r.post(settings.SALES_HOOK_URL,
                        data=json.dumps({'text': 'User {!s} just signed up {!s}!'.format(contact, company)}))

                    return redirect('anmalan:home')
                signed_up = SignupLog.objects.filter(company = company, contact=contact).first() != None
                return render(request, template_name, dict(registration_open = registration_open,
                                                           signed_up = signed_up,
                                                           contact = contact,
                                                           company=company,
                                                           fair=fair,
                                                           form1=form1,
                                                           form2=form2,
                                                           contract_url=contract.contract.url))


            else:
                contact = Contact.objects.get(user=request.user)
                company = contact.belongs_to
                signed_up = SignupLog.objects.filter(company = company).first() != None

                return render(request, template_name, dict(registration_open = registration_open,
                                                           signed_up = signed_up,
                                                           contact = contact,
                                                           company=company,
                                                           fair=fair))
    return redirect('anmalan:index')




def signup(request, template_name='register/create_user.html'):
    contact_form = CreateContactForm(request.POST or None, prefix='contact')
    user_form = UserForm(request.POST or None, prefix='user')
    if contact_form.is_valid() and user_form.is_valid():
        user = user_form.save(commit=False)
        contact = contact_form.save(commit=False)
        user.username = contact.email
        user.email = contact.email
        user.save()
        contact.user = user
        contact.save()
        user = authenticate(username=contact_form.cleaned_data['email'],
                                    password=user_form.cleaned_data['password1'],
                                    )
        login(request, user)
        return redirect('anmalan:home')
    return render(request, template_name, dict(contact_form=contact_form, user_form=user_form))

def external_signup(request, template_name='register/create_external_user.html'):
    form = ExternalUserForm(request.POST or None, prefix='user')
    fair = get_object_or_404(Fair, current=True)
    if form.is_valid():
        user = form.save(commit=False)
        user.username = form.cleaned_data['email']
        user.email = form.cleaned_data['email']
        user.save()
        user = authenticate(
            username=form.cleaned_data['email'],
            password=form.cleaned_data['password1'],
        )
        login(request, user)
        return HttpResponseRedirect(reverse('banquet/signup', kwargs={'year': fair.year}))
    return render(request, template_name, dict(form=form, year=fair.year))

def create_company(request, template_name='register/company_form.html'):
    form = CompanyForm(request.POST or None)
    if form.is_valid():
        form.save()
        return redirect('/register/signup')
    return render(request, template_name, dict(form=form))


def contact_update(request, template_name='register/contact_form.html'):
    contact = Contact.objects.get(user = request.user)
    form = ContactForm(request.POST or None, instance=contact)
    if form.is_valid():
        contact = form.save()
        return redirect('anmalan:home')
    return render(request, template_name, dict(form=form))

#update a company
def company_update(request, pk, template_name='register/company_form.html'):
    redirect_to = request.GET.get('next','')
    company = get_object_or_404(Company, pk=pk)
    form = CompanyForm(request.POST or None, instance=company)
    if form.is_valid():
        form.save()
        if redirect_to:
            return redirect(redirect_to)
        return redirect('anmalan:home')
    return render(request, template_name, {'form':form})

# A company's contact can request to have the company
# become an exhibitor via the ExhibitorForm
def create_exhibitor(request, template_name='register/exhibitor_form.html'):
    """
    Complete Registration: create_exhibitor view
    ===============
    The complete registration is where already signed up companies with contacts
    can make their final selection of products and send in important info such as
    invoice address ('faktura' in SWE). The view create_exhibitor() creates the
    ExhibitorForm, gets the answers and updates the DB.

    Steps
    ----------------
    Here is the main steps of what this view does:

     * Check that the current user has a connected company with a contact
     * Check if the company already is an exhibitor or not
     * Get all products from DB and also eventual current Orders if the company already is an exhibitor
     * Initilaze the form and wait for the POST request from user submission
     * Find all selected products and update DB accordingly.
     * Update or create exhibitor from the fields entered in form
     * Update company and contact info (some field in the form helps the user update the company's
     info incase they want any last minute changes)
     * Create a log of a contract being signed for the current company becoming an exhibitor

     Extra Info
     ----------------
     * If the user 'saves' then the DB will be updated. If one 'submits' then a
     confirmation email will be sent out.
     * 'Bool products' are products that has checkboxes, e.g do you want the x room?
     * 'Amount products' are products chosen in an amount, e.g amoutn of banquet tickets.


     """

    currentFair = Fair.objects.get(current = True)
    # Return 404 if no contract.
    # if no contact or company connected to
    # user then redirect to logout
    contract = get_object_or_404(SignupContract, fair=currentFair, current=True)

    if request.user.is_authenticated():
        contact = Contact.objects.get(user=request.user)
        # make sure user is connected to a 'Contact'
        if contact is None:
            return redirect('anmalan:logout')
        else:
            # make sure a 'Company' is connected to contact
            company = contact.belongs_to
            if company is None:
                return redirect('anmalan:logout')

            exhibitor = None
            try:
                exhibitor = Exhibitor.objects.get(company=company, fair=currentFair)
            except Exhibitor.DoesNotExist:
                pass

            form = help.create_exhibitor_form(request, currentFair, exhibitor, company, contact)

            if form.is_valid():
                # a huge amount of stuff happens here, check help/ExhibitorForm.py for details
                help.save_exhibitor_form(request, form, currentFair, company, contact)

    return render(request, template_name, {'form': form, 'contract_url': contract.contract.url})


# thank you screen after submission of complete registration
def cr_done(request, template_name='register/finished_registration.html'):
    return render(request, template_name)


#change password
def change_password(request, template_name='register/change_password.html'):
    if request.method == 'POST':
        form = ChangePasswordForm(data=request.POST, user=request.user)
        if form.is_valid():
            form.save()
            update_session_auth_hash(request, form.user)
            return redirect('anmalan:home')
        else:
            return redirect('anmalan:change_password')
    else:
        form = ChangePasswordForm(user=request.user)
    return render(request, template_name, {'form':form})<|MERGE_RESOLUTION|>--- conflicted
+++ resolved
@@ -11,15 +11,9 @@
 from sales.models import Sale
 
 from .models import SignupContract, SignupLog
-<<<<<<< HEAD
 
 from .forms import CompanyForm, ContactForm, RegistrationForm, CreateContactForm, UserForm, ExternalUserForm, InterestForm, ChangePasswordForm
 
-
-=======
-from .forms import CompanyForm, ContactForm, RegistrationForm, CreateContactForm, UserForm, ExternalUserForm, InterestForm, ChangePasswordForm
-
->>>>>>> 3b71296e
 from .help import exhibitor_form as help
 from .help.methods import get_time_flag
 
