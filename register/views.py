--- conflicted
+++ resolved
@@ -372,8 +372,6 @@
                     if not product in current_base_kit_orders:
                         create_or_update_order(product, amount)
 
-
-<<<<<<< HEAD
                 def create_or_update_answer(response, question, ans):
                     answer = None
                     if question.question_type == Question.TEXT:
@@ -433,7 +431,7 @@
                     else:
                         delete_response_if_exists(q, ans)
 
-=======
+
                 # Contract agreement
                 def create_signup():
                     signup = None
@@ -444,14 +442,14 @@
 
                 if form.accepting_terms():
                     create_signup()
->>>>>>> 1db09b05
+
 
                 # Everything is done!
                 # Do nothing if form is saved, otherwise redirect and send email
                 save_or_submit = form.save_or_submit()
                 if 'submit' in save_or_submit:
                     r.post(settings.SALES_HOOK_URL,
-                        data=json.dumps({'text': 'User {!s} just submitted complete registration for {!s}!'.format(contact, company)})) 
+                        data=json.dumps({'text': 'User {!s} just submitted complete registration for {!s}!'.format(contact, company)}))
 
                     site_name = get_current_site(request).domain
                     send_mail(
