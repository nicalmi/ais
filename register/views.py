from django.shortcuts import render, get_object_or_404, redirect, HttpResponseRedirect
from django.http import HttpResponse
from django.utils import timezone
from django.contrib.auth import authenticate, login, update_session_auth_hash
from django.conf import settings

from companies.models import Company, Contact
from orders.models import Product, Order
from exhibitors.models import Exhibitor
from fair.models import Fair
from sales.models import Sale

from .models import SignupContract, SignupLog
<<<<<<< HEAD
from .forms import CompanyForm, ContactForm, RegistrationForm, CreateContactForm, UserForm, ExternalUserForm, InterestForm, ChangePasswordForm
=======
from .forms import CompanyForm, ContactForm, RegistrationForm, CreateContactForm, UserForm, InterestForm, ChangePasswordForm
>>>>>>> 4a71e8d4

from .help import exhibitor_form as help
from .help.methods import get_time_flag


def index(request, template_name='register/index.html'):
    if request.user.is_authenticated():
        if Contact.objects.filter(user=request.user).first() is not None:
            return redirect('anmalan:home')
        else:
            return redirect('anmalan:logout')
    timeFlag, [time_end, time_diff] = get_time_flag()
    return render(request, template_name, {'timeFlag': timeFlag, 'time_end': time_end, 'time_diff': time_diff})

def home(request, template_name='register/home.html'):
    if request.user.is_authenticated():
        if Contact.objects.filter(user=request.user).first() is None:
            return redirect('anmalan:logout')
        else:
            ## Find what contact is signing in and the company
            fair = Fair.objects.get(current = True)
            registration_open = fair.registration_start_date <= timezone.now() and fair.registration_end_date > timezone.now()
            contract = SignupContract.objects.get(fair=fair, current=True)
            if registration_open:
                form1 = RegistrationForm(request.POST or None, prefix='registration')
                form2 = InterestForm(request.POST or None, prefix='interest')
                contact = Contact.objects.get(user=request.user)
                company = contact.belongs_to

                if form1.is_valid() and form2.is_valid():
                    SignupLog.objects.create(contact=contact, contract=contract, company = contact.belongs_to)
                    if len(Sale.objects.filter(fair=fair, company=company))==0:
                        sale = form2.save(commit=False)
                        sale.company = company
                        sale.save()
                    for sale in Sale.objects.filter(fair=fair, company=company):
                        sale.diversity_room = form2.cleaned_data['diversity_room']
                        sale.green_room = form2.cleaned_data['green_room']
                        sale.events = form2.cleaned_data['events']
                        sale.nova = form2.cleaned_data['nova']
                        sale.save()

                    r.post(settings.SALES_HOOK_URL,
                        data=json.dumps({'text': 'User {!s} just signed up {!s}!'.format(contact, company)}))

                    return redirect('anmalan:home')
                signed_up = SignupLog.objects.filter(company = company, contact=contact).first() != None
                return render(request, template_name, dict(registration_open = registration_open,
                                                           signed_up = signed_up,
                                                           contact = contact,
                                                           company=company,
                                                           fair=fair,
                                                           form1=form1,
                                                           form2=form2,
                                                           contract_url=contract.contract.url))


            else:
                contact = Contact.objects.get(user=request.user)
                company = contact.belongs_to
                signed_up = SignupLog.objects.filter(company = company).first() != None

                return render(request, template_name, dict(registration_open = registration_open,
                                                           signed_up = signed_up,
                                                           contact = contact,
                                                           company=company,
                                                           fair=fair))
    return redirect('anmalan:index')




def signup(request, template_name='register/create_user.html'):
    contact_form = CreateContactForm(request.POST or None, prefix='contact')
    user_form = UserForm(request.POST or None, prefix='user')
    if contact_form.is_valid() and user_form.is_valid():
        user = user_form.save(commit=False)
        contact = contact_form.save(commit=False)
        user.username = contact.email
        user.email = contact.email
        user.save()
        contact.user = user
        contact.save()
        user = authenticate(username=contact_form.cleaned_data['email'],
                                    password=user_form.cleaned_data['password1'],
                                    )
        login(request, user)
        return redirect('anmalan:home')
    return render(request, template_name, dict(contact_form=contact_form, user_form=user_form))

def external_signup(request, template_name='register/create_external_user.html'):
    form = ExternalUserForm(request.POST or None, prefix='user')
    fair = get_object_or_404(Fair, current=True)
    if form.is_valid():
        user = form.save(commit=False)
        user.username = form.cleaned_data['email']
        user.email = form.cleaned_data['email']
        user.save()
        user = authenticate(
            username=form.cleaned_data['email'],
            password=form.cleaned_data['password1'],
        )
        login(request, user)
        return HttpResponseRedirect(reverse('banquet/signup', kwargs={'year': fair.year}))
    return render(request, template_name, dict(form=form, year=fair.year))

def create_company(request, template_name='register/company_form.html'):
    form = CompanyForm(request.POST or None)
    if form.is_valid():
        form.save()
        return redirect('/register/signup')
    return render(request, template_name, dict(form=form))


def contact_update(request, template_name='register/contact_form.html'):
    contact = Contact.objects.get(user = request.user)
    form = ContactForm(request.POST or None, instance=contact)
    if form.is_valid():
        contact = form.save()
        return redirect('anmalan:home')
    return render(request, template_name, dict(form=form))

#update a company
def company_update(request, pk, template_name='register/company_form.html'):
    redirect_to = request.GET.get('next','')
    company = get_object_or_404(Company, pk=pk)
    form = CompanyForm(request.POST or None, instance=company)
    if form.is_valid():
        form.save()
        if redirect_to:
            return redirect(redirect_to)
        return redirect('anmalan:home')
    return render(request, template_name, {'form':form})

# A company's contact can request to have the company
# become an exhibitor via the ExhibitorForm
def create_exhibitor(request, template_name='register/exhibitor_form.html'):
    """
    Complete Registration: create_exhibitor view
    ===============
    The complete registration is where already signed up companies with contacts
    can make their final selection of products and send in important info such as
    invoice address ('faktura' in SWE). The view create_exhibitor() creates the
    ExhibitorForm, gets the answers and updates the DB.

    Steps
    ----------------
    Here is the main steps of what this view does:

     * Check that the current user has a connected company with a contact
     * Check if the company already is an exhibitor or not
     * Get all products from DB and also eventual current Orders if the company already is an exhibitor
     * Initilaze the form and wait for the POST request from user submission
     * Find all selected products and update DB accordingly.
     * Update or create exhibitor from the fields entered in form
     * Update company and contact info (some field in the form helps the user update the company's
     info incase they want any last minute changes)
     * Create a log of a contract being signed for the current company becoming an exhibitor

     Extra Info
     ----------------
     * If the user 'saves' then the DB will be updated. If one 'submits' then a
     confirmation email will be sent out.
     * 'Bool products' are products that has checkboxes, e.g do you want the x room?
     * 'Amount products' are products chosen in an amount, e.g amoutn of banquet tickets.


     """

    currentFair = Fair.objects.get(current = True)
    # Return 404 if no contract.
    # if no contact or company connected to
    # user then redirect to logout
    contract = get_object_or_404(SignupContract, fair=currentFair, current=True)

    if request.user.is_authenticated():
        contact = Contact.objects.get(user=request.user)
        # make sure user is connected to a 'Contact'
        if contact is None:
            return redirect('anmalan:logout')
        else:
            # make sure a 'Company' is connected to contact
            company = contact.belongs_to
            if company is None:
                return redirect('anmalan:logout')

            exhibitor = None
            try:
                exhibitor = Exhibitor.objects.get(company=company, fair=currentFair)
            except Exhibitor.DoesNotExist:
                pass

            form = help.create_exhibitor_form(request, currentFair, exhibitor, company, contact)

            if form.is_valid():
                # a huge amount of stuff happens here, check help/ExhibitorForm.py for details
                help.save_exhibitor_form(request, form, currentFair, company, contact)

    return render(request, template_name, {'form': form, 'contract_url': contract.contract.url})


# thank you screen after submission of complete registration
def cr_done(request, template_name='register/finished_registration.html'):
    return render(request, template_name)


#change password
def change_password(request, template_name='register/change_password.html'):
    if request.method == 'POST':
        form = ChangePasswordForm(data=request.POST, user=request.user)
        if form.is_valid():
            form.save()
            update_session_auth_hash(request, form.user)
            return redirect('anmalan:home')
        else:
            return redirect('anmalan:change_password')
    else:
        form = ChangePasswordForm(user=request.user)
    return render(request, template_name, {'form':form})<|MERGE_RESOLUTION|>--- conflicted
+++ resolved
@@ -11,11 +11,9 @@
 from sales.models import Sale
 
 from .models import SignupContract, SignupLog
-<<<<<<< HEAD
+
 from .forms import CompanyForm, ContactForm, RegistrationForm, CreateContactForm, UserForm, ExternalUserForm, InterestForm, ChangePasswordForm
-=======
-from .forms import CompanyForm, ContactForm, RegistrationForm, CreateContactForm, UserForm, InterestForm, ChangePasswordForm
->>>>>>> 4a71e8d4
+
 
 from .help import exhibitor_form as help
 from .help.methods import get_time_flag
