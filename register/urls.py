from django.conf.urls import url
from django.contrib.auth.views import login, logout, password_reset, password_reset_done, password_reset_confirm
from . import views
from .forms import LoginForm

app_name = 'anmalan'
urlpatterns = [
    url(r'^home$', views.home, name='home'),
    # Initial registration closed, to allow: rm kwargs and uncomment signup and create_company, also uncomment in templates/register/login.html
    url(r'^$', views.index, name='index',
        kwargs={'template_name': 'register/index-post-register-deadline.html'}),
    url(r'^company/(?P<pk>\d+)/edit', views.company_update, name='edit_company'),
    url(r'^me/edit', views.contact_update, name='edit_me'),
<<<<<<< HEAD
    url(r'^signup', views.signup, name='create_company_user'),
    url(r'^new_company', views.create_company, name='create_company'),
    url(r'^complete',views.create_exhibitor, name='create_exhibitor'),
=======
    # url(r'^signup', views.signup, name='create_company_user'),
    # url(r'^new_company', views.create_company, name='create_company'),
>>>>>>> 0e9090c6
    url(
        r'^login/$',
        login,
        name='login',
        kwargs={'template_name': 'register/login.html', 'authentication_form':LoginForm }
    ),
    url(
        r'^logout/$',
        logout,
        name='logout',
        kwargs={'next_page': 'anmalan:index'}
    ),
    url(r'^password/change', views.change_password, name='change_password'),
    #urls for resetting password
    url(r'^password_reset/$',
        password_reset,
        name='password_reset',
        kwargs={'template_name': 'register/reset_password.html',
                'post_reset_redirect': 'anmalan:password_reset_done',
                'email_template_name': 'register/reset_password_email.html'}
    ),
    url(r'^password_reset/done/$',
        password_reset_done,
        name='password_reset_done',
        kwargs={'template_name': 'register/reset_password_done.html'}
    ),
    url(r'^reset/(?P<uidb64>[0-9A-Za-z]+)-(?P<token>.+)/$',
        password_reset_confirm,
        name='password_reset_confirm',
        kwargs={'template_name': 'register/reset_password_confirm.html',
                'post_reset_redirect': 'anmalan:login'}
    ),
]<|MERGE_RESOLUTION|>--- conflicted
+++ resolved
@@ -11,14 +11,9 @@
         kwargs={'template_name': 'register/index-post-register-deadline.html'}),
     url(r'^company/(?P<pk>\d+)/edit', views.company_update, name='edit_company'),
     url(r'^me/edit', views.contact_update, name='edit_me'),
-<<<<<<< HEAD
-    url(r'^signup', views.signup, name='create_company_user'),
-    url(r'^new_company', views.create_company, name='create_company'),
     url(r'^complete',views.create_exhibitor, name='create_exhibitor'),
-=======
     # url(r'^signup', views.signup, name='create_company_user'),
     # url(r'^new_company', views.create_company, name='create_company'),
->>>>>>> 0e9090c6
     url(
         r'^login/$',
         login,
