{% load crispy_forms_tags %} {% load staticfiles %}
<!DOCTYPE html>
<html lang="en">

<head>
    <meta name="viewport" content="width=device-width, initial-scale=1, maximum-scale=1">
    <meta charset="utf-8"> {% include "header.html" %} {% block head-extra %}{% endblock %}
    <link href="{% static 'login-home.css' %}" rel="stylesheet" media="screen">
    <script src="{% static 'js/setmobile.js' %}" type="text/javascript" charset="utf-8" async defer></script>
</head>

<body>
    <div class="container">   
    	<div class="headline">
    		<svg viewBox="305 16 320 150" width="555px" height=100px" version="1.1">
				<image xlink:href="{% static 'images/armada_logo_text_left_green.svg' %}" alt="Armada" height="250px" width="780px"/>
			</svg>
            <h2>Final registration for ths armada 2017 </h2>
        </div>
<<<<<<< HEAD
        <!-- Company registration closed, uncomment to allow and change link 
=======
        <!--Company registration closed, uncomment to allow and change link 
>>>>>>> 2900435c
        <div class="row">
            <div class="col-md-12">
                <p><i> If this is your first time using our new 2017 registration page, please <a href="{% url 'anmalan:index' %}" class="login-link %}"><strike>create a new company user</strike> </a> as your first step.</i></p>
            </div>
<<<<<<< HEAD
        </div> -->
        <div class="row">
          <div class="col-md-12">
            <form method="post">
                {% csrf_token %} {{ form|crispy }}
                <input type="hidden" name="next" value='/register/home' />
                <button class="btn btn-success">Log in</button>
                <a href="{% url 'anmalan:index' %}"><button type="button" class="btn btn-default">Back</button></a>
            </form>
            <br/>
            <a href="{% url 'anmalan:password_reset' %}" class="login-link %}">Forgot your password?</a>
          </div>
        </div>
=======
        </div>-->
    	<div class="form-container	">
	       <form method="post">
	            {% csrf_token %} {{ form|crispy }}
	            <input type="hidden" name="next" value='/register/home'/>
	            <button class="btn-signin btn-green">Sign in</button>
	        </form>
        	<a href="{% url 'anmalan:password_reset' %}" class="forgot-password">Forgot password</a>
        	<svg viewBox="50 90 200 200" width="100px" height=180px" version="1.1">
				<image xlink:href="{% static 'images/armada_logo_text_left_green.svg' %}" alt="Armada" height="300px" width="700px"/>
			</svg>
    	</div>	
>>>>>>> 2900435c
    </div>
</body>

</html><|MERGE_RESOLUTION|>--- conflicted
+++ resolved
@@ -12,36 +12,12 @@
 <body>
     <div class="container">   
     	<div class="headline">
-    		<svg viewBox="305 16 320 150" width="555px" height=100px" version="1.1">
+    		<svg viewBox="305 16 320 150" width="555px" height="100px" version="1.1">
 				<image xlink:href="{% static 'images/armada_logo_text_left_green.svg' %}" alt="Armada" height="250px" width="780px"/>
 			</svg>
             <h2>Final registration for ths armada 2017 </h2>
         </div>
-<<<<<<< HEAD
-        <!-- Company registration closed, uncomment to allow and change link 
-=======
-        <!--Company registration closed, uncomment to allow and change link 
->>>>>>> 2900435c
-        <div class="row">
-            <div class="col-md-12">
-                <p><i> If this is your first time using our new 2017 registration page, please <a href="{% url 'anmalan:index' %}" class="login-link %}"><strike>create a new company user</strike> </a> as your first step.</i></p>
-            </div>
-<<<<<<< HEAD
-        </div> -->
-        <div class="row">
-          <div class="col-md-12">
-            <form method="post">
-                {% csrf_token %} {{ form|crispy }}
-                <input type="hidden" name="next" value='/register/home' />
-                <button class="btn btn-success">Log in</button>
-                <a href="{% url 'anmalan:index' %}"><button type="button" class="btn btn-default">Back</button></a>
-            </form>
-            <br/>
-            <a href="{% url 'anmalan:password_reset' %}" class="login-link %}">Forgot your password?</a>
-          </div>
-        </div>
-=======
-        </div>-->
+
     	<div class="form-container	">
 	       <form method="post">
 	            {% csrf_token %} {{ form|crispy }}
@@ -49,11 +25,10 @@
 	            <button class="btn-signin btn-green">Sign in</button>
 	        </form>
         	<a href="{% url 'anmalan:password_reset' %}" class="forgot-password">Forgot password</a>
-        	<svg viewBox="50 90 200 200" width="100px" height=180px" version="1.1">
+        	<svg viewBox="50 90 200 200" width="100px" height="180px" version="1.1">
 				<image xlink:href="{% static 'images/armada_logo_text_left_green.svg' %}" alt="Armada" height="300px" width="700px"/>
 			</svg>
     	</div>	
->>>>>>> 2900435c
     </div>
 </body>
 
