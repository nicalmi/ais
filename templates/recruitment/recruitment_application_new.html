--- conflicted
+++ resolved
@@ -31,10 +31,6 @@
 
         {{ profile_form|crispy }}
 
-<<<<<<< HEAD
-
-=======
->>>>>>> d4489ea2
         {% include 'recruitment/custom_fields.html' with questions_with_answers=application_questions_with_answers %}
 
         <div class="form-group">
