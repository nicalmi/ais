{% extends "base.html" %}
{% load crispy_forms_tags %}

{% block content %}
    <h1>Banquet attendants ({{ banquet_attendants|length }})</h1>
    <a href="{% url 'banquet/new' fair.year %}" class="btn btn-primary">
      <span class="glyphicon glyphicon-plus"></span> New attendant
    </a>
<<<<<<< HEAD
    {% if perms.banquet.can_seat_attendants %}
    <a href="{% url 'banquet/sit_attendants' fair.year %}" class="btn btn-default">Sit attendants</a>    
    {% endif %}
=======
    <a href="{% url 'banquet/sit_attendants' fair.year %}" class="btn btn-default">Sit attendants</a>    
>>>>>>> ec8ed614
    <div class="table-responsive">
    <table class="table" id="exhibitor_table">
        <thead>
        <tr>
            <th>Name</th>
            <th>Gender</th>
            <th>Job Title</th>
            <th>Alcohol</th>
            <th>Lactose free</th>
            <th>Gluten free</th>
            <th>Vegan</th>
            <th>Armada member</th>
            <th>Exhibitor</th>
            <th>Ticket type</th>
            <th>Table</th>
            <th>Seat</th>
            <th>Confirmed</th>
        </tr>
        </thead>
        <tbody>
        {% for attendant in banquet_attendants %}
            <tr>
                <td>
                    <a href="{% url 'banquet/attendant' fair.year attendant.pk %}">{{ attendant.first_name }} {{ attendant.last_name }}</a>
                </td>

                <td>{{ attendant.get_gender_display }}</td>
                <td>{{ attendant.job_title }}</td>
                <td>{% if attendant.wants_alcohol %}<span class="glyphicon glyphicon-ok"></span>{% endif %}</td>
                <td>{% if attendant.wants_lactose_free_food %}<span class="glyphicon glyphicon-ok"></span>{% endif %}</td>
                <td>{% if attendant.wants_gluten_free_food %}<span class="glyphicon glyphicon-ok"></span>{% endif %}</td>
                <td>{% if attendant.wants_vegan_food %}<span class="glyphicon glyphicon-ok"></span>{% endif %}</td>
                <td>
                    {% for group in attendant.user.groups.all %}
                        {% if group.name == 'Armada' %}
                            <span class="glyphicon glyphicon-ok"></span>
                        {% endif %}
                    {% endfor %}
                </td>
                <td>
                    {% if attendant.exhibitor and perms.exhibitors.change_exhibitor %}
                        <a href="{% url 'exhibitor' fair.year attendant.exhibitor.pk %}">{{ attendant.exhibitor.company|default:'' }}</a>
                    {% else %}
                        {{ attendant.exhibitor.company|default:'' }}
                    {% endif %}

                </td>
                <td>
                    {% if attendant.ticket %}
                        {{ attendant.ticket }}
                    {% endif %}
                </td>
                <td>
                    {% if attendant.table %}
                        {{ attendant.table }}
                    {% endif %}
                </td>
                <td>
                    {% if attendant.seat_number %}
                        {{ attendant.seat_number }}
                    {% endif %}
                </td>
                <td>
                    {% if attendant.confirmed %}<span class="glyphicon glyphicon-ok"></span>{% endif %}
                </td>
            </tr>
        {% endfor %}
        </tbody>
    </table>
    </div>
{% endblock %}
{% block scripts %}
    <script src="https://cdn.datatables.net/1.10.12/js/jquery.dataTables.min.js"></script>
    <script src="https://cdn.datatables.net/1.10.12/js/dataTables.bootstrap.min.js"></script>
    <link href="https://cdn.datatables.net/1.10.12/css/dataTables.bootstrap.min.css" rel="stylesheet">
    <script>

        $(document).ready(function () {
            $('#exhibitor_table').DataTable({
                'paging': false,
                'headerCallback': function (row, data, start, end, display) {
                    var api = this.api()
                    var intVal = function (i) { return (typeof i === 'string' && i.trim() === '') ? 0 : 1 }
                    for (var column = 2; column < 9; column++) {
                        total = api.column(column).data().reduce(function (a, b) { return a+ intVal(b) }, 0)
                        header = $(api.column(column).header()).html().split('(')[0]
                        $(api.column(column).header()).html(header + ' (' + total + ')' )
                    }
                }
            })
        })
    </script>
{% endblock %}<|MERGE_RESOLUTION|>--- conflicted
+++ resolved
@@ -6,13 +6,10 @@
     <a href="{% url 'banquet/new' fair.year %}" class="btn btn-primary">
       <span class="glyphicon glyphicon-plus"></span> New attendant
     </a>
-<<<<<<< HEAD
     {% if perms.banquet.can_seat_attendants %}
     <a href="{% url 'banquet/sit_attendants' fair.year %}" class="btn btn-default">Sit attendants</a>    
     {% endif %}
-=======
-    <a href="{% url 'banquet/sit_attendants' fair.year %}" class="btn btn-default">Sit attendants</a>    
->>>>>>> ec8ed614
+
     <div class="table-responsive">
     <table class="table" id="exhibitor_table">
         <thead>
