{% extends "people.html" %}
{% block content %}
<div class="page-header">
    <h1>{% include 'recruitment/user_name.html' with user=person %} <small>{{ role }}</small></h1>
    {% if person.user == request.user %}
        <a href="{% url "edit_person" fair.year person.pk %}">Edit</a>
    {% endif %}
    </div>


    <div>
<<<<<<< HEAD

=======
>>>>>>> d4489ea2
        {% if person.picture_original %}
            <div><img src="/media/{{ person.picture_original }}" style="max-width: 100%; max-height: 400px;"></div>
        {% endif %}
    <br>
    </div>

<div class="panel panel-default">
  <div class="panel-heading">
    <h3 class="panel-title">Basic information</h3>
  </div>
  <div class="panel-body">
    <ul class="list-unstyled">
    <li>Birth date: {{ person.birth_date }}</li>
    <li>Gender: {{ person.get_gender_display }}</li>
    </ul>
  </div>
</div>

<div class="panel panel-default">
  <div class="panel-heading">
    <h3 class="panel-title">Contact information</h3>
  </div>
  <div class="panel-body">
    <ul class="list-unstyled">
    <li>Phone number: {{ person.phone_number }}</li>
    <li>Email: {{ person.user.email }}</li>
    </ul>
  </div>
</div>  

<div class="panel panel-default">
  <div class="panel-heading">
    <h3 class="panel-title">Other information</h3>
  </div>
  <div class="panel-body">
    <ul class="list-unstyled">
    <li>Drivers license: {{ person.drivers_license }}</li>
    <li>Allergy: {{ person.allergy }}</li>
    <li>Programme: {{ person.programme }}</li>
    <li>Registration year: {{ person.registration_year }}</li>
    <li>Planned graduation: {{ person.planned_graduation }}</li>
    <li>Shirt size: {{ person.get_shirt_size_display }}</li>
    </ul>
  </div>
</div>
{% endblock %}
<|MERGE_RESOLUTION|>--- conflicted
+++ resolved
@@ -9,10 +9,6 @@
 
 
     <div>
-<<<<<<< HEAD
-
-=======
->>>>>>> d4489ea2
         {% if person.picture_original %}
             <div><img src="/media/{{ person.picture_original }}" style="max-width: 100%; max-height: 400px;"></div>
         {% endif %}
