{% extends "base.html" %}
{% load crispy_forms_tags %}
{% block content %}

    <ol class="breadcrumb">
        <li><a href="{% url 'exhibitors' fair.year %}">Exhibitors</a></li>
        <li class="active">{{ exhibitor.company }}</li>
    </ol>

    <h2>{{ exhibitor.company }}</h2>
    <hr>

    <div class="row">
        <div class="col-md-6">
            <form method="post" enctype="multipart/form-data">
                {% csrf_token %}


                <h3>Exhibitor</h3>
                {{ exhibitor_form|crispy }}

                <h3>Company</h3>
                {{ company_form|crispy }}
<<<<<<< HEAD
=======

                <h3>Invoice</h3>
                {{ invoice_form|crispy }}
>>>>>>> 55bb62cd

                <button class="btn btn-primary">Save</button>
            </form>

        </div>

        <div class="col-md-6">

            <div>

            <h3>Contact</h3>
            <div class="panel panel-default">
                <div class="panel-heading">
                    <strong>Contact</strong>
                    {% if exhibitor.contact %}
                    <a href="{% url 'contact' fair.year exhibitor.pk exhibitor.contact.pk %}" class="pull-right"> Edit</a>
                    {% endif %}
                </div>
                <div class="panel-body">
                    <p>Name: <strong>{{ exhibitor.contact|default:'' }}</strong></p>
                    <p>Email: <a href="mailto:{{ exhibitor.contact.email }}">{{ exhibitor.contact.email }}</a></p>
                    <p>Cell phone: <strong>{{ exhibitor.contact.cell_phone }}</strong></p>
                    <p>Work phone: <strong>{{ exhibitor.contact.work_phone }}</strong></p>
                    <p>Active: <strong>{{ exhibitor.contact.active }}</strong></p>

                </div>
            </div>

            <h3>Hosts</h3>
            {% for host in exhibitor.hosts.all %}
            <div class="panel panel-default">
                <div class="panel-heading"><strong>Host</strong></div>
                <div class="panel-body">
                    <p>Host: <a href="{% url "view_person" fair.year host.pk %}">{{ host.get_full_name }}</a></p>
                    {% for superior in exhibitor.superiors %}
                    <p>Superior: <a href="{% url "view_person" fair.year superior.pk %}">{{ superior.get_full_name }}</a></p>
                    {% endfor %}

                </div>
            </div>
            {% endfor %}

                <h3>Products</h3>
                <div class="table-responsive">
                <table class="table">
                    <thead>
                    <tr>
                        <th>Product</th>
                        <th>Amount</th>
                        <th>Product price</th>
                        <th>Total price</th>
                    </tr>
                    </thead>
                    {% for order in exhibitor.order_set.all %}
                        <tr>
                            <td><a href="{% url 'order' fair.year exhibitor.pk order.pk %}">{{ order.product.name }}</a></td>
                            <td>{{ order.amount }}</td>
                            <td>{{ order.product.price }}</td>
                            <td>{{ order.price }}</td>
                        </tr>
                    {% endfor %}
                    <tfoot>
                    <tr>
                        <th>Total</th>
                        <th></th>
                        <th></th>
                        <th>{{ exhibitor.total_cost }}</th>
                    </tr>
                    </tfoot>
                </table>
                </div>
                <div class="row">
                    <div class="col-md-12">
                        <div class="col-md-6">
                            <a href="{% url 'order_new' fair.year exhibitor.pk %}" class="btn btn-primary"><span
                                class="glyphicon glyphicon-plus"></span> New order</a>
                        </div>
                        {% if request.user.is_staff %}
                        <div class="col-md-6 text-right">
                            <p><a href="{% url "send_emails" fair.year exhibitor.pk %}">
                                 <button class="btn btn-default"> Send Confirmation Email on CR </button>
                            </a></p>
                        </div>
                        {% endif %}
                    </div>
                </div>
                <h3>Banquet attendants</h3>

                    {% for attendant in banquet_attendants %}
                        <div class="panel panel-default">
                            <div class="panel-heading"><strong>{{ attendant.first_name }} {{ attendant.last_name }}</strong>
                                <a href="{% url 'banquette_attendant' fair.year exhibitor.pk attendant.pk %}" class="pull-right"> Edit</a></div>
                            <div class="panel-body">

                        <p>Job title: <strong>{{ attendant.job_title }}</strong></p>
                        <p>LinkedIn: <a href="{{ attendant.linkedin_url }}">{{ attendant.linkedin_url }}</a></p>
                        <p>Gender: <strong>{{ attendant.get_gender_display }}</strong></p>
                        <p>Phone number: <strong>{{ attendant.phone_number }}</strong></p>
                        <p>Allergies: <strong>{{ attendant.allergies|default:'None' }}</strong></p>


                        {% if attendant.student_ticket %}
                            <p><span class="glyphicon glyphicon-ok"></span> Student ticket</p>
                        {% endif %}

                        {% if attendant.wants_alcohol %}
                            <p><span class="glyphicon glyphicon-ok"></span> Wants alcohol</p>
                        {% endif %}


                        {% if attendant.wants_lactose_free_food %}
                            <p><span class="glyphicon glyphicon-ok"></span> Wants lactose free food</p>
                        {% endif %}

                        {% if attendant.wants_gluten_free_food %}
                            <p><span class="glyphicon glyphicon-ok"></span> Wants gluten free food</p>
                        {% endif %}
                            </div>
                        </div>

                    {% endfor %}


                <a href="{% url 'banquette_attendant_new' fair.year exhibitor.pk %}" class="btn btn-primary"><span class="glyphicon glyphicon-plus"></span> New attendant</a>
            </div>
        <br>






        </div>
    </div>





{% endblock %}<|MERGE_RESOLUTION|>--- conflicted
+++ resolved
@@ -21,12 +21,9 @@
 
                 <h3>Company</h3>
                 {{ company_form|crispy }}
-<<<<<<< HEAD
-=======
 
                 <h3>Invoice</h3>
                 {{ invoice_form|crispy }}
->>>>>>> 55bb62cd
 
                 <button class="btn btn-primary">Save</button>
             </form>
