{% extends "base.html" %}

{% block nav-sales %}<li role="presentation" class="active"><a href="{% url 'sales' fair.year %}">Sales</a></li>{% endblock %}


{% block content %}

<!--{% if perms.sales.add_sale %}-->
<div class="pull-right">
    <a href="new" type="button" class="btn btn-default"><span class="glyphicon glyphicon-plus"></span> New sale</a>
    <a href="{% url 'companies:new' %}?next={% url 'sales' fair.year %}" type="button" class="btn btn-default"><span class="glyphicon glyphicon-plus"></span> New company</a>
</div>
<!--{% endif %}--> 
<h1 style="margin-top: 0;">Sales</h1>

<h3>My sales</h3>
<div class="table-responsive">
    <table class="table table-striped" id="my_sales">
        <thead>
        <tr>
            <th>Company</th>
            <th>Responsible</th>
            <th>Status</th>
            <!-- Diversity room, GReen Room, Events, Nova -->
            <th>DR</th> 
            <th>GR</th> 
            <th>E</th>
<<<<<<< HEAD
            <th>Nova</th>
=======
            <th>Registered</th>
>>>>>>> 614494c4
            <th>Actions</th>
        </tr>
        </thead>
        {% for sale in my_sales %}
        <tr>
            {% if sale %}
            <td><a href="{{sale.id}}">{{ sale.company.name }}</a></td>
            {% else %}
                <td>{{ company.name }}</td>
            {% endif %}
            <td>
            {% if sale.responsible %}
            <a href="{% url "view_person" fair.year sale.responsible.id %}">{{ sale.responsible.first_name }} {{ sale.responsible.last_name }}</a>
            {% endif %}
            </td>
            <td>{{ sale.status}}</td>
            <td>{% if sale.diversity_room %}
                    Yes
                {% else %}
                    No
                {% endif%}
            </td>
            <td>{% if sale.green_room %}
                    Yes
                {% else %}
                    No
                {% endif%}
            </td>
            <td>{% if sale.events %}
                    Yes
                {% else %}
                    No
                {% endif%}
                <!-- Hidden. This is used when searching in search field -->
                <span style="display: none;">
                    {% if sale.diversity_room %}
                            Diversity room 
                            {% endif%}
                            {% if sale.green_room %}
                            Green room
                            {% endif%}
                            {% if sale.events %}
                            Events
                            {% endif%}
                            {% if sale.nova %}
                            Nova
                            {% endif%}
                </span>
            </td>

            <td>
<<<<<<< HEAD
                {% if sale.nova %}
                    Yes
                {% else %}
                    No
                {% endif%}
            </td>

=======
                {% if sale.company.name in signedup %}
                    Preliminary
                {% else %}
                    Not registered
                {% endif %}
            </td>
>>>>>>> 614494c4
            <!--{% if perms.sales.change_sale %}-->
            <td>
                <a href="{% url 'sale_edit' fair.year sale.id %}"><span class="glyphicon glyphicon-pencil" aria-hidden="true"></span></a> &nbsp;
        <!--{% endif %}
            {% if perms.sales.delete_sale %}--> 
                <a href="{% url 'sale_delete' fair.year sale.id %}" onclick="return confirm('Are you sure you wan\'t to delete?')"><span class="glyphicon glyphicon-remove" aria-hidden="true"></span></a>
            </td>
        <!--{% endif %}-->
        </tr>
        {% endfor %}
    </table>
</div>


<h3>All sales</h3>

<div class="table-responsive">
    <table class="table table-striped", id="all_sales">
        <thead>
        <tr>
            <th>Company</th>
            <th>Responsible</th>
            <th>Status</th>
            <th>DR</th>
            <th>GR</th>
            <th>E</th>
<<<<<<< HEAD
            <th>Nova</th>
=======
            <th>Registered</th>
>>>>>>> 614494c4
            <th>Actions</th>
        </tr>
       </thead>
        {% for sale in sales %}
        <tr>
            {% if sale %}
            <td><a href="{{sale.id}}">{{ sale.company.name }}</a></td>
            {% else %}
                <td>{{ company.name }}</td>
            {% endif %}

            <td>
            {% if sale.responsible %}
            <a href="{% url "view_person" fair.year sale.responsible.id %}">{{ sale.responsible.first_name }} {{ sale.responsible.last_name }}</a>
            {% endif %}
            </td>
            <td>{{ sale.status}}</td>

            <td>{% if sale.diversity_room %}
                    Yes
                {% else %}
                    No
                {% endif%}
            </td>
            <td>{% if sale.green_room %}
                    Yes
                {% else %}
                    No
                {% endif%}
            </td>
            <td>{% if sale.events %}
                    Yes
                {% else %}
                    No
                {% endif%}
                <!-- Hidden. This is used when searching in search field -->
                <span style="display: none;">
                    {% if sale.diversity_room %}
                            Diversity room 
                            {% endif%}
                            {% if sale.green_room %}
                            Green room
                            {% endif%}
                            {% if sale.events %}
                            Events
                            {% endif%}
                            {% if sale.nova %}
                            Nova
                            {% endif%}
                </span>
            </td>

            <td>
<<<<<<< HEAD
                {% if sale.nova %}
                    Yes
                {% else %}
                    No
                {% endif%}
            </td>

=======
                {% if sale.company.name in signedup %}
                    Preliminary
                {% else %}
                    Not registered
                {% endif %}
            </td>
>>>>>>> 614494c4
            <!--{% if perms.sales.change_sale %}-->
            <td>
                <a href="{% url 'sale_edit' fair.year sale.id %}"><span class="glyphicon glyphicon-pencil" aria-hidden="true"></span></a> &nbsp;
	    <!--{% endif %}
            {% if perms.sales.delete_sale %}--> 
                <a href="{% url 'sale_delete' fair.year sale.id %}" onclick="return confirm('Are you sure you wan\'t to delete?')"><span class="glyphicon glyphicon-remove" aria-hidden="true"></span></a>
            </td>
	    <!--{% endif %}-->
        </tr>
        {% endfor %}
    </table>
</div>
{% endblock %}
{% block scripts %}
    <script src="https://cdn.datatables.net/1.10.12/js/jquery.dataTables.min.js"></script>
    <script src="https://cdn.datatables.net/1.10.12/js/dataTables.bootstrap.min.js"></script>
    <link href="https://cdn.datatables.net/1.10.12/css/dataTables.bootstrap.min.css" rel="stylesheet">
    <script>
        $(document).ready(function () {
            $('#my_sales').DataTable({
                'paging': false
            }),
            $('#all_sales').DataTable({
                'paging': false
            })
        })
    </script>
{% endblock %}<|MERGE_RESOLUTION|>--- conflicted
+++ resolved
@@ -25,11 +25,9 @@
             <th>DR</th> 
             <th>GR</th> 
             <th>E</th>
-<<<<<<< HEAD
             <th>Nova</th>
-=======
             <th>Registered</th>
->>>>>>> 614494c4
+
             <th>Actions</th>
         </tr>
         </thead>
@@ -81,22 +79,19 @@
             </td>
 
             <td>
-<<<<<<< HEAD
                 {% if sale.nova %}
                     Yes
                 {% else %}
                     No
                 {% endif%}
             </td>
-
-=======
+            <td>
                 {% if sale.company.name in signedup %}
                     Preliminary
                 {% else %}
                     Not registered
                 {% endif %}
             </td>
->>>>>>> 614494c4
             <!--{% if perms.sales.change_sale %}-->
             <td>
                 <a href="{% url 'sale_edit' fair.year sale.id %}"><span class="glyphicon glyphicon-pencil" aria-hidden="true"></span></a> &nbsp;
@@ -123,11 +118,8 @@
             <th>DR</th>
             <th>GR</th>
             <th>E</th>
-<<<<<<< HEAD
             <th>Nova</th>
-=======
             <th>Registered</th>
->>>>>>> 614494c4
             <th>Actions</th>
         </tr>
        </thead>
@@ -181,22 +173,19 @@
             </td>
 
             <td>
-<<<<<<< HEAD
                 {% if sale.nova %}
                     Yes
                 {% else %}
                     No
                 {% endif%}
             </td>
-
-=======
+            <td>
                 {% if sale.company.name in signedup %}
                     Preliminary
                 {% else %}
                     Not registered
                 {% endif %}
             </td>
->>>>>>> 614494c4
             <!--{% if perms.sales.change_sale %}-->
             <td>
                 <a href="{% url 'sale_edit' fair.year sale.id %}"><span class="glyphicon glyphicon-pencil" aria-hidden="true"></span></a> &nbsp;
