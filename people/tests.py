--- conflicted
+++ resolved
@@ -4,10 +4,6 @@
 from django.core.exceptions import PermissionDenied
 from django.urls.exceptions import NoReverseMatch
 
-<<<<<<< HEAD
-# Create your tests here.
-=======
->>>>>>> d4489ea2
 from fair.models import Fair
 from lib.image import load_test_image
 
