from django.db import models
from datetime import date
from lib.image import UploadToDirUUID


class Fair(models.Model):
<<<<<<< HEAD
    name = models.CharField(
            max_length=100,
            default="Armada %d" % (date.today().year)
            )
    year = models.IntegerField(default=date.today().year)

    def __str__(self):
        return self.name


class Partner(models.Model):
    name = models.CharField(max_length=50)
    fair = models.ForeignKey(Fair)
    logo = models.ImageField(
            upload_to=UploadToDirUUID('partners', 'logo')
            )
    url = models.CharField(max_length=300)
    main_partner = models.BooleanField()

    def __str__(self):
        return self.name


class Tag(models.Model):
    name = models.CharField(max_length=50)
    description = models.TextField(max_length=500)

    def __str__(self):
        return self.name
=======
    name = models.CharField(max_length=100, default="Armada %d"%(date.today().year))
    year = models.IntegerField(default=date.today().year)

    def is_member_of_fair(self, user):
        if user.is_superuser:
            return True
        for recruitment_period in self.recruitmentperiod_set.all():
            if recruitment_period.recruitmentapplication_set.filter(user=user, status='accepted').exists():
                return True
        return False

    def __str__(self):
        return '%s' % self.name
>>>>>>> cf68f770
<|MERGE_RESOLUTION|>--- conflicted
+++ resolved
@@ -4,15 +4,19 @@
 
 
 class Fair(models.Model):
-<<<<<<< HEAD
-    name = models.CharField(
-            max_length=100,
-            default="Armada %d" % (date.today().year)
-            )
+    name = models.CharField(max_length=100, default="Armada %d"%(date.today().year))
     year = models.IntegerField(default=date.today().year)
 
+    def is_member_of_fair(self, user):
+        if user.is_superuser:
+            return True
+        for recruitment_period in self.recruitmentperiod_set.all():
+            if recruitment_period.recruitmentapplication_set.filter(user=user, status='accepted').exists():
+                return True
+        return False
+
     def __str__(self):
-        return self.name
+        return '%s' % self.name
 
 
 class Partner(models.Model):
@@ -33,19 +37,4 @@
     description = models.TextField(max_length=500)
 
     def __str__(self):
-        return self.name
-=======
-    name = models.CharField(max_length=100, default="Armada %d"%(date.today().year))
-    year = models.IntegerField(default=date.today().year)
-
-    def is_member_of_fair(self, user):
-        if user.is_superuser:
-            return True
-        for recruitment_period in self.recruitmentperiod_set.all():
-            if recruitment_period.recruitmentapplication_set.filter(user=user, status='accepted').exists():
-                return True
-        return False
-
-    def __str__(self):
-        return '%s' % self.name
->>>>>>> cf68f770
+        return self.name